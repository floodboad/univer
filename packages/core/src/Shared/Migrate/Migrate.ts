import {
    IWorkbookConfig,
    IWorksheetConfig,
    ICellData,
    ITextStyle,
    IStyleData,
    IElement,
} from '../../Interfaces';
import { Tools } from '../Tools';
import { IKeyValue } from '../Types';
import { border } from './Border';

export function migrate(config: any): Partial<IWorkbookConfig> {
    const newConfig: Partial<IWorkbookConfig> = {};
    newConfig.styles = {};
    if (config.hasOwnProperty('lang')) {
        newConfig.locale = config.lang;
    }
    if (config.hasOwnProperty('data')) {
        newConfig.sheets = {};
        for (let sheet of config.data) {
            const newSheet: Partial<IWorksheetConfig> = {};

            //  id
            // if (sheet.hasOwnProperty('index')) {
            //     newSheet.id = sheet.index as string;
            // } else {
            newSheet.id = Tools.generateRandomId(6);
            // }

            // 缩放比例
            if (sheet.hasOwnProperty('zoomRatio')) {
                newSheet.zoomRatio = sheet.zoomRatio;
            }

            // 最大行号
            if (sheet.hasOwnProperty('row')) {
                newSheet.rowCount = sheet.row;
            }

            // 最大列号
            if (sheet.hasOwnProperty('column')) {
                newSheet.columnCount = sheet.column;
            }

            // 是否激活
            if (sheet.hasOwnProperty('status')) {
                newSheet.status = parseInt(sheet.status);
            }

            // sheet 名称
            if (sheet.hasOwnProperty('name')) {
                newSheet.name = sheet.name;
            }

            // 激活选区
            if (sheet.hasOwnProperty('universheet_select_save')) {
                newSheet.selections = [];
                sheet.universheet_select_save.forEach((selection: IKeyValue) => {
                    newSheet.selections?.push({
                        startRow: selection.row[0],
                        endRow: selection.row[1],
                        startColumn: selection.column[0],
                        endColumn: selection.column[1],
                    });
                });
            }

            // 横向滚动条位置
            if (sheet.hasOwnProperty('scrollLeft')) {
                newSheet.scrollLeft = sheet.scrollLeft;
            }

            // 竖向滚动条位置
            if (sheet.hasOwnProperty('scrollTop')) {
                newSheet.scrollTop = sheet.scrollTop;
            }

            if (sheet.hasOwnProperty('config')) {
                // 合并单元格
                if (sheet.config.merge) {
                    newSheet.mergeData = [];
                    for (const key of Object.keys(sheet.config.merge)) {
                        const merge: {
                            r: number;
                            c: number;
                            rs: number;
                            cs: number;
                        } = sheet.config.merge[key];
                        const mergeReact = {
                            startRow: merge.r,
                            endRow: merge.r + merge.rs - 1,
                            startColumn: merge.c,
                            endColumn: merge.c + merge.cs - 1,
                        };
                        newSheet.mergeData.push(mergeReact);
                    }
                }

                // 边框，先按顺序设置到每一个单元格对象中，设置时需要遍历四个方向的相邻单元格做去重，最后单元格样式确定之后，再统一提取到styles上
                if (sheet.config.borderInfo) {
                    border(newSheet, sheet);
                }

                // 行高
                if (sheet.config.rowlen) {
                    newSheet.rowData = {};
                    for (const [rowIndex, height] of Object.entries(
                        sheet.config.rowlen
                    )) {
                        newSheet.rowData[String(rowIndex)] = {
                            h: height,
                            hd: 0,
                        };
                    }
                }
                // 列宽
                if (sheet.config.columnlen) {
                    newSheet.columnData = {};
                    for (const [colIndex, width] of Object.entries(
                        sheet.config.columnlen
                    )) {
                        newSheet.columnData[String(colIndex)] = {
                            w: width,
                            hd: 0,
                        };
                    }
                }
                // 隐藏行
                if (sheet.config.rowhidden) {
                    if (!newSheet.rowData) newSheet.rowData = {};
                    for (const [rowIndex, isHidden] of Object.entries(
                        sheet.config.rowhidden
                    )) {
                        if (!newSheet.rowData[String(rowIndex)]) {
                            newSheet.rowData[String(rowIndex)] = {};
                        }

                        newSheet.rowData[String(rowIndex)].hd = isHidden;
                    }
                }
                // 隐藏列
                if (sheet.config.colhidden) {
                    if (!newSheet.columnData) newSheet.columnData = {};
                    for (const [colIndex, isHidden] of Object.entries(
                        sheet.config.colhidden
                    )) {
                        if (!newSheet.columnData[String(colIndex)]) {
                            newSheet.columnData[String(colIndex)] = {};
                        }
                        newSheet.columnData[String(colIndex)].hd = isHidden;
                    }
                }
            }

            // 单元格数据
            if (sheet.hasOwnProperty('celldata')) {
                if (!newSheet.cellData) {
                    newSheet.cellData = {};
                }

                for (const cellItem of sheet.celldata) {
                    if (!newSheet.cellData[cellItem.r]) {
                        newSheet.cellData[cellItem.r] = {};
                    }
                    if (!newSheet.cellData[cellItem.r][cellItem.c]) {
                        newSheet.cellData[cellItem.r][cellItem.c] = {};
                    }

                    const cell = cellItem.v;

                    const newCell: ICellData =
                        newSheet.cellData[cellItem.r][cellItem.c];

                    if (cell?.ct?.t === 'inlineStr') {
                        const elements: IElement[] = [];

                        cell.ct.s.forEach((element: any) => {
                            const textStyle: ITextStyle = {};

                            // 背景颜色
                            if (element.hasOwnProperty('bg')) {
                                textStyle.bg = {
                                    rgb: element.fc,
                                };
                            }

                            // 字体
                            if (element.hasOwnProperty('ff')) {
                                textStyle.ff = element.ff;
                            }

                            // 字体颜色
                            if (element.hasOwnProperty('fc')) {
                                textStyle.cl = {
                                    rgb: element.fc,
                                };
                            }

                            // 字体大小
                            if (element.hasOwnProperty('fs')) {
                                textStyle.fs = element.fs;
                            }

                            // 粗体
                            if (element.hasOwnProperty('bl')) {
                                textStyle.bl = element.bl;
                            }

                            // 斜体
                            if (element.hasOwnProperty('it')) {
                                textStyle.it = element.it;
                            }

                            // 删除线
                            if (element.hasOwnProperty('cl')) {
                                textStyle.st = {
                                    s: 1,
                                };
                            }

                            // 下划线
                            if (element.hasOwnProperty('un')) {
                                textStyle.ul = {
                                    s: element.un,
                                };
                            }

<<<<<<< HEAD
                            const eId = nanoid(6);
                            elements.push({
=======
                            const eId = Tools.generateRandomId(6);
                            elements[eId] = {
>>>>>>> d46abe70
                                eId,
                                st: 0,
                                ed: element.v.length - 1,
                                et: 0,
                                tr: {
                                    ct: element.v,
                                    ts: textStyle,
                                },
                            });
                        });

                        newCell.p = {
<<<<<<< HEAD
                            id: nanoid(6),
=======
                            id: Tools.generateRandomId(6),
>>>>>>> d46abe70
                            body: {
                                blockElements: [
                                    {
                                        blockId: 'p1',
                                        st: 0,
                                        ed: cell.ct.s.length - 1,
                                        blockType: 0,
                                        paragraph: {
                                            elements,
                                        },
                                    },
                                ],
                            },
                            documentStyle: {},
                        };
                    } else {
                        // 原始值
                        if (cell.hasOwnProperty('v')) {
                            newCell.v = cell.v;
                        }

                        // 显示值
                        if (cell.hasOwnProperty('m')) {
                            newCell.m = cell.m;
                        } else {
                            newCell.m = String(cell.v || '');
                        }

                        const cellStyle: IStyleData = {};

                        // 背景颜色
                        if (cell.hasOwnProperty('bg')) {
                            cellStyle.bg = {
                                rgb: cell.bg,
                            };
                        }

                        // 	字体
                        if (cell.hasOwnProperty('ff')) {
                            cellStyle.ff = cell.ff;
                        }

                        // 字体颜色
                        if (cell.hasOwnProperty('fc')) {
                            cellStyle.cl = {
                                rgb: cell.fc,
                            };
                        }

                        // 字体大小
                        if (cell.hasOwnProperty('fs')) {
                            cellStyle.fs = cell.fs;
                        }

                        // 粗体
                        if (cell.hasOwnProperty('bl')) {
                            cellStyle.bl = cell.bl;
                        }

                        // 斜体
                        if (cell.hasOwnProperty('it')) {
                            cellStyle.it = cell.it;
                        }

                        // 删除线
                        if (cell.hasOwnProperty('cl')) {
                            cellStyle.st = {
                                s: cell.cl,
                            };
                        }

                        // 下划线
                        if (cell.hasOwnProperty('un')) {
                            cellStyle.ul = {
                                s: cell.un,
                            };
                        }

                        const sMap = {
                            '0': 2,
                            '1': 1,
                            '2': 3,
                        };

                        // 垂直对齐
                        if (cell.hasOwnProperty('vt')) {
                            cellStyle.vt = sMap[String(cell.vt)];
                        }

                        // 水平对齐
                        if (cell.hasOwnProperty('ht')) {
                            cellStyle.ht = sMap[String(cell.ht)];
                        }

                        // 竖排文字
                        if (cell.hasOwnProperty('tr')) {
                            switch (cell.tr) {
                                case '0':
                                    cellStyle.tr = {
                                        a: 0,
                                        v: 0,
                                    };
                                    break;

                                case '1':
                                    cellStyle.tr = {
                                        a: 45,
                                        v: 0,
                                    };
                                    break;

                                case '2':
                                    cellStyle.tr = {
                                        a: -45,
                                        v: 0,
                                    };
                                    break;

                                case '3':
                                    cellStyle.tr = {
                                        a: 0,
                                        v: 1,
                                    };
                                    break;

                                case '4':
                                    cellStyle.tr = {
                                        a: 90,
                                        v: 0,
                                    };
                                    break;

                                case '5':
                                    cellStyle.tr = {
                                        a: -90,
                                        v: 0,
                                    };
                                    break;

                                default:
                                    break;
                            }
                        }

                        // 文字旋转角度
                        if (cell.hasOwnProperty('rt')) {
                            cellStyle.tr = {
                                a: cell.tr,
                                v: 0,
                            };
                        }

                        // 文本换行
                        if (cell.hasOwnProperty('tb')) {
                            cellStyle.tb = sMap[String(cell.tb)];
                        }

                        newCell.s = Object.assign(newCell.s || {}, cellStyle);
                    }
                }
            }

            newConfig.sheets[newSheet.id] = newSheet;
        }
    }
    return newConfig;
}
<|MERGE_RESOLUTION|>--- conflicted
+++ resolved
@@ -1,419 +1,410 @@
-import {
-    IWorkbookConfig,
-    IWorksheetConfig,
-    ICellData,
-    ITextStyle,
-    IStyleData,
-    IElement,
-} from '../../Interfaces';
-import { Tools } from '../Tools';
-import { IKeyValue } from '../Types';
-import { border } from './Border';
-
-export function migrate(config: any): Partial<IWorkbookConfig> {
-    const newConfig: Partial<IWorkbookConfig> = {};
-    newConfig.styles = {};
-    if (config.hasOwnProperty('lang')) {
-        newConfig.locale = config.lang;
-    }
-    if (config.hasOwnProperty('data')) {
-        newConfig.sheets = {};
-        for (let sheet of config.data) {
-            const newSheet: Partial<IWorksheetConfig> = {};
-
-            //  id
-            // if (sheet.hasOwnProperty('index')) {
-            //     newSheet.id = sheet.index as string;
-            // } else {
-            newSheet.id = Tools.generateRandomId(6);
-            // }
-
-            // 缩放比例
-            if (sheet.hasOwnProperty('zoomRatio')) {
-                newSheet.zoomRatio = sheet.zoomRatio;
-            }
-
-            // 最大行号
-            if (sheet.hasOwnProperty('row')) {
-                newSheet.rowCount = sheet.row;
-            }
-
-            // 最大列号
-            if (sheet.hasOwnProperty('column')) {
-                newSheet.columnCount = sheet.column;
-            }
-
-            // 是否激活
-            if (sheet.hasOwnProperty('status')) {
-                newSheet.status = parseInt(sheet.status);
-            }
-
-            // sheet 名称
-            if (sheet.hasOwnProperty('name')) {
-                newSheet.name = sheet.name;
-            }
-
-            // 激活选区
-            if (sheet.hasOwnProperty('universheet_select_save')) {
-                newSheet.selections = [];
-                sheet.universheet_select_save.forEach((selection: IKeyValue) => {
-                    newSheet.selections?.push({
-                        startRow: selection.row[0],
-                        endRow: selection.row[1],
-                        startColumn: selection.column[0],
-                        endColumn: selection.column[1],
-                    });
-                });
-            }
-
-            // 横向滚动条位置
-            if (sheet.hasOwnProperty('scrollLeft')) {
-                newSheet.scrollLeft = sheet.scrollLeft;
-            }
-
-            // 竖向滚动条位置
-            if (sheet.hasOwnProperty('scrollTop')) {
-                newSheet.scrollTop = sheet.scrollTop;
-            }
-
-            if (sheet.hasOwnProperty('config')) {
-                // 合并单元格
-                if (sheet.config.merge) {
-                    newSheet.mergeData = [];
-                    for (const key of Object.keys(sheet.config.merge)) {
-                        const merge: {
-                            r: number;
-                            c: number;
-                            rs: number;
-                            cs: number;
-                        } = sheet.config.merge[key];
-                        const mergeReact = {
-                            startRow: merge.r,
-                            endRow: merge.r + merge.rs - 1,
-                            startColumn: merge.c,
-                            endColumn: merge.c + merge.cs - 1,
-                        };
-                        newSheet.mergeData.push(mergeReact);
-                    }
-                }
-
-                // 边框，先按顺序设置到每一个单元格对象中，设置时需要遍历四个方向的相邻单元格做去重，最后单元格样式确定之后，再统一提取到styles上
-                if (sheet.config.borderInfo) {
-                    border(newSheet, sheet);
-                }
-
-                // 行高
-                if (sheet.config.rowlen) {
-                    newSheet.rowData = {};
-                    for (const [rowIndex, height] of Object.entries(
-                        sheet.config.rowlen
-                    )) {
-                        newSheet.rowData[String(rowIndex)] = {
-                            h: height,
-                            hd: 0,
-                        };
-                    }
-                }
-                // 列宽
-                if (sheet.config.columnlen) {
-                    newSheet.columnData = {};
-                    for (const [colIndex, width] of Object.entries(
-                        sheet.config.columnlen
-                    )) {
-                        newSheet.columnData[String(colIndex)] = {
-                            w: width,
-                            hd: 0,
-                        };
-                    }
-                }
-                // 隐藏行
-                if (sheet.config.rowhidden) {
-                    if (!newSheet.rowData) newSheet.rowData = {};
-                    for (const [rowIndex, isHidden] of Object.entries(
-                        sheet.config.rowhidden
-                    )) {
-                        if (!newSheet.rowData[String(rowIndex)]) {
-                            newSheet.rowData[String(rowIndex)] = {};
-                        }
-
-                        newSheet.rowData[String(rowIndex)].hd = isHidden;
-                    }
-                }
-                // 隐藏列
-                if (sheet.config.colhidden) {
-                    if (!newSheet.columnData) newSheet.columnData = {};
-                    for (const [colIndex, isHidden] of Object.entries(
-                        sheet.config.colhidden
-                    )) {
-                        if (!newSheet.columnData[String(colIndex)]) {
-                            newSheet.columnData[String(colIndex)] = {};
-                        }
-                        newSheet.columnData[String(colIndex)].hd = isHidden;
-                    }
-                }
-            }
-
-            // 单元格数据
-            if (sheet.hasOwnProperty('celldata')) {
-                if (!newSheet.cellData) {
-                    newSheet.cellData = {};
-                }
-
-                for (const cellItem of sheet.celldata) {
-                    if (!newSheet.cellData[cellItem.r]) {
-                        newSheet.cellData[cellItem.r] = {};
-                    }
-                    if (!newSheet.cellData[cellItem.r][cellItem.c]) {
-                        newSheet.cellData[cellItem.r][cellItem.c] = {};
-                    }
-
-                    const cell = cellItem.v;
-
-                    const newCell: ICellData =
-                        newSheet.cellData[cellItem.r][cellItem.c];
-
-                    if (cell?.ct?.t === 'inlineStr') {
-                        const elements: IElement[] = [];
-
-                        cell.ct.s.forEach((element: any) => {
-                            const textStyle: ITextStyle = {};
-
-                            // 背景颜色
-                            if (element.hasOwnProperty('bg')) {
-                                textStyle.bg = {
-                                    rgb: element.fc,
-                                };
-                            }
-
-                            // 字体
-                            if (element.hasOwnProperty('ff')) {
-                                textStyle.ff = element.ff;
-                            }
-
-                            // 字体颜色
-                            if (element.hasOwnProperty('fc')) {
-                                textStyle.cl = {
-                                    rgb: element.fc,
-                                };
-                            }
-
-                            // 字体大小
-                            if (element.hasOwnProperty('fs')) {
-                                textStyle.fs = element.fs;
-                            }
-
-                            // 粗体
-                            if (element.hasOwnProperty('bl')) {
-                                textStyle.bl = element.bl;
-                            }
-
-                            // 斜体
-                            if (element.hasOwnProperty('it')) {
-                                textStyle.it = element.it;
-                            }
-
-                            // 删除线
-                            if (element.hasOwnProperty('cl')) {
-                                textStyle.st = {
-                                    s: 1,
-                                };
-                            }
-
-                            // 下划线
-                            if (element.hasOwnProperty('un')) {
-                                textStyle.ul = {
-                                    s: element.un,
-                                };
-                            }
-
-<<<<<<< HEAD
-                            const eId = nanoid(6);
-                            elements.push({
-=======
-                            const eId = Tools.generateRandomId(6);
-                            elements[eId] = {
->>>>>>> d46abe70
-                                eId,
-                                st: 0,
-                                ed: element.v.length - 1,
-                                et: 0,
-                                tr: {
-                                    ct: element.v,
-                                    ts: textStyle,
-                                },
-                            });
-                        });
-
-                        newCell.p = {
-<<<<<<< HEAD
-                            id: nanoid(6),
-=======
-                            id: Tools.generateRandomId(6),
->>>>>>> d46abe70
-                            body: {
-                                blockElements: [
-                                    {
-                                        blockId: 'p1',
-                                        st: 0,
-                                        ed: cell.ct.s.length - 1,
-                                        blockType: 0,
-                                        paragraph: {
-                                            elements,
-                                        },
-                                    },
-                                ],
-                            },
-                            documentStyle: {},
-                        };
-                    } else {
-                        // 原始值
-                        if (cell.hasOwnProperty('v')) {
-                            newCell.v = cell.v;
-                        }
-
-                        // 显示值
-                        if (cell.hasOwnProperty('m')) {
-                            newCell.m = cell.m;
-                        } else {
-                            newCell.m = String(cell.v || '');
-                        }
-
-                        const cellStyle: IStyleData = {};
-
-                        // 背景颜色
-                        if (cell.hasOwnProperty('bg')) {
-                            cellStyle.bg = {
-                                rgb: cell.bg,
-                            };
-                        }
-
-                        // 	字体
-                        if (cell.hasOwnProperty('ff')) {
-                            cellStyle.ff = cell.ff;
-                        }
-
-                        // 字体颜色
-                        if (cell.hasOwnProperty('fc')) {
-                            cellStyle.cl = {
-                                rgb: cell.fc,
-                            };
-                        }
-
-                        // 字体大小
-                        if (cell.hasOwnProperty('fs')) {
-                            cellStyle.fs = cell.fs;
-                        }
-
-                        // 粗体
-                        if (cell.hasOwnProperty('bl')) {
-                            cellStyle.bl = cell.bl;
-                        }
-
-                        // 斜体
-                        if (cell.hasOwnProperty('it')) {
-                            cellStyle.it = cell.it;
-                        }
-
-                        // 删除线
-                        if (cell.hasOwnProperty('cl')) {
-                            cellStyle.st = {
-                                s: cell.cl,
-                            };
-                        }
-
-                        // 下划线
-                        if (cell.hasOwnProperty('un')) {
-                            cellStyle.ul = {
-                                s: cell.un,
-                            };
-                        }
-
-                        const sMap = {
-                            '0': 2,
-                            '1': 1,
-                            '2': 3,
-                        };
-
-                        // 垂直对齐
-                        if (cell.hasOwnProperty('vt')) {
-                            cellStyle.vt = sMap[String(cell.vt)];
-                        }
-
-                        // 水平对齐
-                        if (cell.hasOwnProperty('ht')) {
-                            cellStyle.ht = sMap[String(cell.ht)];
-                        }
-
-                        // 竖排文字
-                        if (cell.hasOwnProperty('tr')) {
-                            switch (cell.tr) {
-                                case '0':
-                                    cellStyle.tr = {
-                                        a: 0,
-                                        v: 0,
-                                    };
-                                    break;
-
-                                case '1':
-                                    cellStyle.tr = {
-                                        a: 45,
-                                        v: 0,
-                                    };
-                                    break;
-
-                                case '2':
-                                    cellStyle.tr = {
-                                        a: -45,
-                                        v: 0,
-                                    };
-                                    break;
-
-                                case '3':
-                                    cellStyle.tr = {
-                                        a: 0,
-                                        v: 1,
-                                    };
-                                    break;
-
-                                case '4':
-                                    cellStyle.tr = {
-                                        a: 90,
-                                        v: 0,
-                                    };
-                                    break;
-
-                                case '5':
-                                    cellStyle.tr = {
-                                        a: -90,
-                                        v: 0,
-                                    };
-                                    break;
-
-                                default:
-                                    break;
-                            }
-                        }
-
-                        // 文字旋转角度
-                        if (cell.hasOwnProperty('rt')) {
-                            cellStyle.tr = {
-                                a: cell.tr,
-                                v: 0,
-                            };
-                        }
-
-                        // 文本换行
-                        if (cell.hasOwnProperty('tb')) {
-                            cellStyle.tb = sMap[String(cell.tb)];
-                        }
-
-                        newCell.s = Object.assign(newCell.s || {}, cellStyle);
-                    }
-                }
-            }
-
-            newConfig.sheets[newSheet.id] = newSheet;
-        }
-    }
-    return newConfig;
-}
+import {
+    IWorkbookConfig,
+    IWorksheetConfig,
+    ICellData,
+    ITextStyle,
+    IStyleData,
+    IElement,
+} from '../../Interfaces';
+import { Tools } from '../Tools';
+import { IKeyValue } from '../Types';
+import { border } from './Border';
+
+export function migrate(config: any): Partial<IWorkbookConfig> {
+    const newConfig: Partial<IWorkbookConfig> = {};
+    newConfig.styles = {};
+    if (config.hasOwnProperty('lang')) {
+        newConfig.locale = config.lang;
+    }
+    if (config.hasOwnProperty('data')) {
+        newConfig.sheets = {};
+        for (let sheet of config.data) {
+            const newSheet: Partial<IWorksheetConfig> = {};
+
+            //  id
+            // if (sheet.hasOwnProperty('index')) {
+            //     newSheet.id = sheet.index as string;
+            // } else {
+            newSheet.id = Tools.generateRandomId(6);
+            // }
+
+            // 缩放比例
+            if (sheet.hasOwnProperty('zoomRatio')) {
+                newSheet.zoomRatio = sheet.zoomRatio;
+            }
+
+            // 最大行号
+            if (sheet.hasOwnProperty('row')) {
+                newSheet.rowCount = sheet.row;
+            }
+
+            // 最大列号
+            if (sheet.hasOwnProperty('column')) {
+                newSheet.columnCount = sheet.column;
+            }
+
+            // 是否激活
+            if (sheet.hasOwnProperty('status')) {
+                newSheet.status = parseInt(sheet.status);
+            }
+
+            // sheet 名称
+            if (sheet.hasOwnProperty('name')) {
+                newSheet.name = sheet.name;
+            }
+
+            // 激活选区
+            if (sheet.hasOwnProperty('universheet_select_save')) {
+                newSheet.selections = [];
+                sheet.universheet_select_save.forEach((selection: IKeyValue) => {
+                    newSheet.selections?.push({
+                        startRow: selection.row[0],
+                        endRow: selection.row[1],
+                        startColumn: selection.column[0],
+                        endColumn: selection.column[1],
+                    });
+                });
+            }
+
+            // 横向滚动条位置
+            if (sheet.hasOwnProperty('scrollLeft')) {
+                newSheet.scrollLeft = sheet.scrollLeft;
+            }
+
+            // 竖向滚动条位置
+            if (sheet.hasOwnProperty('scrollTop')) {
+                newSheet.scrollTop = sheet.scrollTop;
+            }
+
+            if (sheet.hasOwnProperty('config')) {
+                // 合并单元格
+                if (sheet.config.merge) {
+                    newSheet.mergeData = [];
+                    for (const key of Object.keys(sheet.config.merge)) {
+                        const merge: {
+                            r: number;
+                            c: number;
+                            rs: number;
+                            cs: number;
+                        } = sheet.config.merge[key];
+                        const mergeReact = {
+                            startRow: merge.r,
+                            endRow: merge.r + merge.rs - 1,
+                            startColumn: merge.c,
+                            endColumn: merge.c + merge.cs - 1,
+                        };
+                        newSheet.mergeData.push(mergeReact);
+                    }
+                }
+
+                // 边框，先按顺序设置到每一个单元格对象中，设置时需要遍历四个方向的相邻单元格做去重，最后单元格样式确定之后，再统一提取到styles上
+                if (sheet.config.borderInfo) {
+                    border(newSheet, sheet);
+                }
+
+                // 行高
+                if (sheet.config.rowlen) {
+                    newSheet.rowData = {};
+                    for (const [rowIndex, height] of Object.entries(
+                        sheet.config.rowlen
+                    )) {
+                        newSheet.rowData[String(rowIndex)] = {
+                            h: height,
+                            hd: 0,
+                        };
+                    }
+                }
+                // 列宽
+                if (sheet.config.columnlen) {
+                    newSheet.columnData = {};
+                    for (const [colIndex, width] of Object.entries(
+                        sheet.config.columnlen
+                    )) {
+                        newSheet.columnData[String(colIndex)] = {
+                            w: width,
+                            hd: 0,
+                        };
+                    }
+                }
+                // 隐藏行
+                if (sheet.config.rowhidden) {
+                    if (!newSheet.rowData) newSheet.rowData = {};
+                    for (const [rowIndex, isHidden] of Object.entries(
+                        sheet.config.rowhidden
+                    )) {
+                        if (!newSheet.rowData[String(rowIndex)]) {
+                            newSheet.rowData[String(rowIndex)] = {};
+                        }
+
+                        newSheet.rowData[String(rowIndex)].hd = isHidden;
+                    }
+                }
+                // 隐藏列
+                if (sheet.config.colhidden) {
+                    if (!newSheet.columnData) newSheet.columnData = {};
+                    for (const [colIndex, isHidden] of Object.entries(
+                        sheet.config.colhidden
+                    )) {
+                        if (!newSheet.columnData[String(colIndex)]) {
+                            newSheet.columnData[String(colIndex)] = {};
+                        }
+                        newSheet.columnData[String(colIndex)].hd = isHidden;
+                    }
+                }
+            }
+
+            // 单元格数据
+            if (sheet.hasOwnProperty('celldata')) {
+                if (!newSheet.cellData) {
+                    newSheet.cellData = {};
+                }
+
+                for (const cellItem of sheet.celldata) {
+                    if (!newSheet.cellData[cellItem.r]) {
+                        newSheet.cellData[cellItem.r] = {};
+                    }
+                    if (!newSheet.cellData[cellItem.r][cellItem.c]) {
+                        newSheet.cellData[cellItem.r][cellItem.c] = {};
+                    }
+
+                    const cell = cellItem.v;
+
+                    const newCell: ICellData =
+                        newSheet.cellData[cellItem.r][cellItem.c];
+
+                    if (cell?.ct?.t === 'inlineStr') {
+                        const elements: IElement[] = [];
+
+                        cell.ct.s.forEach((element: any) => {
+                            const textStyle: ITextStyle = {};
+
+                            // 背景颜色
+                            if (element.hasOwnProperty('bg')) {
+                                textStyle.bg = {
+                                    rgb: element.fc,
+                                };
+                            }
+
+                            // 字体
+                            if (element.hasOwnProperty('ff')) {
+                                textStyle.ff = element.ff;
+                            }
+
+                            // 字体颜色
+                            if (element.hasOwnProperty('fc')) {
+                                textStyle.cl = {
+                                    rgb: element.fc,
+                                };
+                            }
+
+                            // 字体大小
+                            if (element.hasOwnProperty('fs')) {
+                                textStyle.fs = element.fs;
+                            }
+
+                            // 粗体
+                            if (element.hasOwnProperty('bl')) {
+                                textStyle.bl = element.bl;
+                            }
+
+                            // 斜体
+                            if (element.hasOwnProperty('it')) {
+                                textStyle.it = element.it;
+                            }
+
+                            // 删除线
+                            if (element.hasOwnProperty('cl')) {
+                                textStyle.st = {
+                                    s: 1,
+                                };
+                            }
+
+                            // 下划线
+                            if (element.hasOwnProperty('un')) {
+                                textStyle.ul = {
+                                    s: element.un,
+                                };
+                            }
+
+                            const eId = Tools.generateRandomId(6);
+                            elements.push({
+                                eId,
+                                st: 0,
+                                ed: element.v.length - 1,
+                                et: 0,
+                                tr: {
+                                    ct: element.v,
+                                    ts: textStyle,
+                                },
+                            });
+                        });
+
+                        newCell.p = {
+                            id: Tools.generateRandomId(6),
+                            body: {
+                                blockElements: [
+                                    {
+                                        blockId: 'p1',
+                                        st: 0,
+                                        ed: cell.ct.s.length - 1,
+                                        blockType: 0,
+                                        paragraph: {
+                                            elements,
+                                        },
+                                    },
+                                ],
+                            },
+                            documentStyle: {},
+                        };
+                    } else {
+                        // 原始值
+                        if (cell.hasOwnProperty('v')) {
+                            newCell.v = cell.v;
+                        }
+
+                        // 显示值
+                        if (cell.hasOwnProperty('m')) {
+                            newCell.m = cell.m;
+                        } else {
+                            newCell.m = String(cell.v || '');
+                        }
+
+                        const cellStyle: IStyleData = {};
+
+                        // 背景颜色
+                        if (cell.hasOwnProperty('bg')) {
+                            cellStyle.bg = {
+                                rgb: cell.bg,
+                            };
+                        }
+
+                        // 	字体
+                        if (cell.hasOwnProperty('ff')) {
+                            cellStyle.ff = cell.ff;
+                        }
+
+                        // 字体颜色
+                        if (cell.hasOwnProperty('fc')) {
+                            cellStyle.cl = {
+                                rgb: cell.fc,
+                            };
+                        }
+
+                        // 字体大小
+                        if (cell.hasOwnProperty('fs')) {
+                            cellStyle.fs = cell.fs;
+                        }
+
+                        // 粗体
+                        if (cell.hasOwnProperty('bl')) {
+                            cellStyle.bl = cell.bl;
+                        }
+
+                        // 斜体
+                        if (cell.hasOwnProperty('it')) {
+                            cellStyle.it = cell.it;
+                        }
+
+                        // 删除线
+                        if (cell.hasOwnProperty('cl')) {
+                            cellStyle.st = {
+                                s: cell.cl,
+                            };
+                        }
+
+                        // 下划线
+                        if (cell.hasOwnProperty('un')) {
+                            cellStyle.ul = {
+                                s: cell.un,
+                            };
+                        }
+
+                        const sMap = {
+                            '0': 2,
+                            '1': 1,
+                            '2': 3,
+                        };
+
+                        // 垂直对齐
+                        if (cell.hasOwnProperty('vt')) {
+                            cellStyle.vt = sMap[String(cell.vt)];
+                        }
+
+                        // 水平对齐
+                        if (cell.hasOwnProperty('ht')) {
+                            cellStyle.ht = sMap[String(cell.ht)];
+                        }
+
+                        // 竖排文字
+                        if (cell.hasOwnProperty('tr')) {
+                            switch (cell.tr) {
+                                case '0':
+                                    cellStyle.tr = {
+                                        a: 0,
+                                        v: 0,
+                                    };
+                                    break;
+
+                                case '1':
+                                    cellStyle.tr = {
+                                        a: 45,
+                                        v: 0,
+                                    };
+                                    break;
+
+                                case '2':
+                                    cellStyle.tr = {
+                                        a: -45,
+                                        v: 0,
+                                    };
+                                    break;
+
+                                case '3':
+                                    cellStyle.tr = {
+                                        a: 0,
+                                        v: 1,
+                                    };
+                                    break;
+
+                                case '4':
+                                    cellStyle.tr = {
+                                        a: 90,
+                                        v: 0,
+                                    };
+                                    break;
+
+                                case '5':
+                                    cellStyle.tr = {
+                                        a: -90,
+                                        v: 0,
+                                    };
+                                    break;
+
+                                default:
+                                    break;
+                            }
+                        }
+
+                        // 文字旋转角度
+                        if (cell.hasOwnProperty('rt')) {
+                            cellStyle.tr = {
+                                a: cell.tr,
+                                v: 0,
+                            };
+                        }
+
+                        // 文本换行
+                        if (cell.hasOwnProperty('tb')) {
+                            cellStyle.tb = sMap[String(cell.tb)];
+                        }
+
+                        newCell.s = Object.assign(newCell.s || {}, cellStyle);
+                    }
+                }
+            }
+
+            newConfig.sheets[newSheet.id] = newSheet;
+        }
+    }
+    return newConfig;
+}