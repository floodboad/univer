// Copyright (c) DreamNum Company. All rights reserved. Licensed under the MIT license.
// See LICENSE in the project root for license information.

/**
 * UniverSheet core package
 *
 * @remarks
 * The core defines basic data structures {@link IData} , APIs for modifying data {@link Domain},
 * easily extensible plugins {@link Plugin} and event listeners {@link Observer}
 *
 * @packageDocumentation
 *
 */
<<<<<<< HEAD
import './Sheets/Action';
export * from './Basics';
=======

import './Sheets/Action';

>>>>>>> 0f60cf9f
export * from './Command';
export * from './Basics';
export * from './Const';
export * from './Sheets';
export * from './Docs/Domain';
export * from './Slides/Domain';
export * from './Enum';
export * from './Interfaces';
export * from './IOC';
export * from './Observer';
export * from './Plugin';
export * from './Server';
export * from './Shared';

<|MERGE_RESOLUTION|>--- conflicted
+++ resolved
@@ -11,14 +11,9 @@
  * @packageDocumentation
  *
  */
-<<<<<<< HEAD
-import './Sheets/Action';
-export * from './Basics';
-=======
 
 import './Sheets/Action';
 
->>>>>>> 0f60cf9f
 export * from './Command';
 export * from './Basics';
 export * from './Const';
