--- conflicted
+++ resolved
@@ -1,230 +1,226 @@
-import { BooleanNumber, CommandManager, ContextBase, ISheetActionData, LocaleType, PLUGIN_NAMES, SheetActionBase, Workbook } from '@univer/core';
-import { BaseComponentSheet, BaseComponentRender, BaseComponentProps } from '@univer/base-component';
-
-import { CellRangeModal } from '../View/UI/Common/CellRange/CellRangeModal';
-import { SheetPlugin } from '../SheetPlugin';
-import { IShowToolBarConfig } from '../Model';
-import { SheetContainer } from '../View/UI/SheetContainer';
-import { IHideRightMenuConfig } from './RightMenuController';
-import { DefaultSheetContainerConfig } from '../Basics';
-// All skins' less file
-
-export interface IShowContainerConfig {
-    outerLeft?: boolean;
-
-    outerRight?: boolean;
-
-    header?: boolean;
-
-    footer?: boolean;
-
-    innerLeft?: boolean;
-
-    innerRight?: boolean;
-
-    frozenHeaderLT?: boolean;
-
-    frozenHeaderRT?: boolean;
-
-    frozenHeaderLM?: boolean;
-
-    frozenContent?: boolean;
-
-    infoBar?: boolean;
-
-    formulaBar?: boolean;
-
-    countBar?: boolean;
-
-    sheetBar?: boolean;
-
-    // Whether to show the toolbar
-    toolBar?: boolean;
-
-    rightMenu?: boolean;
-
-    contentSplit?: boolean | string;
-}
-
-export interface ILayout {
-    sheetContainerConfig?: IShowContainerConfig;
-    toolBarConfig?: IShowToolBarConfig;
-    rightMenuConfig?: IHideRightMenuConfig;
-}
-
-<<<<<<< HEAD
-export interface ISheetPluginConfigBase extends ILayout {
-=======
-export interface ISheetPluginConfigBase {
->>>>>>> a862dd3b
-    layout: ILayout;
-}
-
-export interface BaseSheetContainerConfig extends BaseComponentProps, ISheetPluginConfigBase {
-    container: HTMLElement;
-    skin: string;
-    onDidMount: () => void;
-    context: ContextBase;
-}
-
-export class SheetContainerController {
-    private _plugin: SheetPlugin;
-
-    private _render: BaseComponentRender;
-
-    private _config: BaseSheetContainerConfig;
-
-    private _defaultLayout: IShowContainerConfig;
-
-    private _sheetContainer: SheetContainer;
-
-    constructor(plugin: SheetPlugin, config: BaseSheetContainerConfig) {
-        this._plugin = plugin;
-
-        this._config = config;
-
-        this._initRegisterComponent();
-
-        this._initialize();
-
-        this._defaultLayout = this._config.layout?.sheetContainerConfig || DefaultSheetContainerConfig;
-        // this._defaultLayout =
-        //     this._config.layout === 'auto'
-        //         ? Tools.deepClone(DefaultSheetContainerConfig) // The defaultLayout must be cloned, otherwise the layout object will be referenced in multiple instances
-        //         : Tools.deepMerge(DefaultSheetContainerConfig, this._config.layout?.sheetContainerConfig);
-    }
-
-    private _initialize() {
-        // Monitor all command changes and automatically trigger the refresh of the canvas
-        CommandManager.getCommandObservers().add(({ actions }) => {
-            const plugin: SheetPlugin = this._plugin;
-
-            if (!plugin) return;
-            if (!actions || actions.length === 0) return;
-            const action = actions[0] as SheetActionBase<ISheetActionData, ISheetActionData, void>;
-            const worksheet = action.getWorkSheet();
-
-            const currentUnitId = plugin.context.getWorkBook().getUnitId();
-            const actionUnitId = worksheet.getContext().getWorkBook().getUnitId();
-
-            if (currentUnitId !== actionUnitId) return;
-
-            // Only the currently active worksheet needs to be refreshed
-            if (worksheet.getConfig().status === BooleanNumber.TRUE) {
-                try {
-                    const canvasView = plugin.getCanvasView();
-                    if (canvasView) {
-                        canvasView.updateToSheet(worksheet);
-                        plugin.getMainComponent().makeDirty(true);
-                    }
-                } catch (error) {
-                    console.info(error);
-                }
-            }
-        });
-
-        this._plugin
-            .getContext()
-            .getObserverManager()
-            .requiredObserver<SheetContainer>('onSheetContainerDidMountObservable', PLUGIN_NAMES.SPREADSHEET)
-            .add((component) => {
-                this._sheetContainer = component;
-
-                this._sheetContainer.setState({
-                    layout: this._defaultLayout,
-                    currentLocale: this._plugin.getContext().getLocale().options.currentLocale,
-                });
-            });
-    }
-
-    // 注册常用icon和组件
-    private _initRegisterComponent() {
-        const component = this._plugin.context.getPluginManager().getPluginByName<BaseComponentSheet>('ComponentSheet')!;
-        this._render = component.getComponentRender();
-
-        const registerIcon = {
-            ForwardIcon: this._render.renderFunction('ForwardIcon'),
-            BackIcon: this._render.renderFunction('BackIcon'),
-            BoldIcon: this._render.renderFunction('BoldIcon'),
-            RightIcon: this._render.renderFunction('RightIcon'),
-            ItalicIcon: this._render.renderFunction('ItalicIcon'),
-            DeleteLineIcon: this._render.renderFunction('DeleteLineIcon'),
-            UnderLineIcon: this._render.renderFunction('UnderLineIcon'),
-            TextColorIcon: this._render.renderFunction('TextColorIcon'),
-            FillColorIcon: this._render.renderFunction('FillColorIcon'),
-            MergeIcon: this._render.renderFunction('MergeIcon'),
-            TopBorderIcon: this._render.renderFunction('TopBorderIcon'),
-            BottomBorderIcon: this._render.renderFunction('BottomBorderIcon'),
-            LeftBorderIcon: this._render.renderFunction('LeftBorderIcon'),
-            RightBorderIcon: this._render.renderFunction('RightBorderIcon'),
-            NoneBorderIcon: this._render.renderFunction('NoneBorderIcon'),
-            FullBorderIcon: this._render.renderFunction('FullBorderIcon'),
-            OuterBorderIcon: this._render.renderFunction('OuterBorderIcon'),
-            InnerBorderIcon: this._render.renderFunction('InnerBorderIcon'),
-            StripingBorderIcon: this._render.renderFunction('StripingBorderIcon'),
-            VerticalBorderIcon: this._render.renderFunction('VerticalBorderIcon'),
-            LeftAlignIcon: this._render.renderFunction('LeftAlignIcon'),
-            CenterAlignIcon: this._render.renderFunction('CenterAlignIcon'),
-            RightAlignIcon: this._render.renderFunction('RightAlignIcon'),
-            TopVerticalIcon: this._render.renderFunction('TopVerticalIcon'),
-            CenterVerticalIcon: this._render.renderFunction('CenterVerticalIcon'),
-            BottomVerticalIcon: this._render.renderFunction('BottomVerticalIcon'),
-            OverflowIcon: this._render.renderFunction('OverflowIcon'),
-            BrIcon: this._render.renderFunction('BrIcon'),
-            CutIcon: this._render.renderFunction('CutIcon'),
-            TextRotateIcon: this._render.renderFunction('TextRotateIcon'),
-            TextRotateAngleUpIcon: this._render.renderFunction('TextRotateAngleUpIcon'),
-            TextRotateAngleDownIcon: this._render.renderFunction('TextRotateAngleDownIcon'),
-            TextRotateVerticalIcon: this._render.renderFunction('TextRotateVerticalIcon'),
-            TextRotateRotationUpIcon: this._render.renderFunction('TextRotateRotationUpIcon'),
-            TextRotateRotationDownIcon: this._render.renderFunction('TextRotateRotationDownIcon'),
-            SearchIcon: this._render.renderFunction('SearchIcon'),
-            ReplaceIcon: this._render.renderFunction('ReplaceIcon'),
-            LocationIcon: this._render.renderFunction('LocationIcon'),
-        };
-
-        // 注册自定义组件
-        for (let k in registerIcon) {
-            this._plugin.registerComponent(k, registerIcon[k]);
-        }
-        this._plugin.registerModal(CellRangeModal.name, CellRangeModal);
-    }
-
-    /**
-     * Change skin
-     * @param {String} lang new skin
-     */
-    changeSkin = () => {
-        // publish
-        this._plugin.getContext().getObserverManager().getObserver<Workbook>('onAfterChangeUISkinObservable')?.notifyObservers(this._plugin.getContext().getWorkBook());
-    };
-
-    /**
-     * Change language
-     * @param {String} lang new language
-     *
-     * e: {target: HTMLSelectElement } reference from  https://stackoverflow.com/a/48443771
-     *
-     */
-    changeLocale = (locale: string) => {
-        this._plugin
-            .getContext()
-            .getLocale()
-            .change(locale as LocaleType);
-
-        // publish
-        this._plugin.getContext().getContextObserver('onAfterChangeUILocaleObservable')?.notifyObservers();
-    };
-
-    getContentRef() {
-        return this._sheetContainer.getContentRef();
-    }
-
-    getSplitLeftRef() {
-        return this._sheetContainer.getSplitLeftRef();
-    }
-
-    getLayoutContainerRef() {
-        return this._sheetContainer.getLayoutContainerRef();
-    }
-}
+import { BooleanNumber, CommandManager, ContextBase, ISheetActionData, LocaleType, PLUGIN_NAMES, SheetActionBase, Workbook } from '@univer/core';
+import { BaseComponentSheet, BaseComponentRender, BaseComponentProps } from '@univer/base-component';
+
+import { CellRangeModal } from '../View/UI/Common/CellRange/CellRangeModal';
+import { SheetPlugin } from '../SheetPlugin';
+import { IShowToolBarConfig } from '../Model';
+import { SheetContainer } from '../View/UI/SheetContainer';
+import { IHideRightMenuConfig } from './RightMenuController';
+import { DefaultSheetContainerConfig } from '../Basics';
+// All skins' less file
+
+export interface IShowContainerConfig {
+    outerLeft?: boolean;
+
+    outerRight?: boolean;
+
+    header?: boolean;
+
+    footer?: boolean;
+
+    innerLeft?: boolean;
+
+    innerRight?: boolean;
+
+    frozenHeaderLT?: boolean;
+
+    frozenHeaderRT?: boolean;
+
+    frozenHeaderLM?: boolean;
+
+    frozenContent?: boolean;
+
+    infoBar?: boolean;
+
+    formulaBar?: boolean;
+
+    countBar?: boolean;
+
+    sheetBar?: boolean;
+
+    // Whether to show the toolbar
+    toolBar?: boolean;
+
+    rightMenu?: boolean;
+
+    contentSplit?: boolean | string;
+}
+
+export interface ILayout {
+    sheetContainerConfig?: IShowContainerConfig;
+    toolBarConfig?: IShowToolBarConfig;
+    rightMenuConfig?: IHideRightMenuConfig;
+}
+
+export interface ISheetPluginConfigBase {
+    layout: ILayout;
+}
+
+export interface BaseSheetContainerConfig extends BaseComponentProps, ISheetPluginConfigBase {
+    container: HTMLElement;
+    skin: string;
+    onDidMount: () => void;
+    context: ContextBase;
+}
+
+export class SheetContainerController {
+    private _plugin: SheetPlugin;
+
+    private _render: BaseComponentRender;
+
+    private _config: BaseSheetContainerConfig;
+
+    private _defaultLayout: IShowContainerConfig;
+
+    private _sheetContainer: SheetContainer;
+
+    constructor(plugin: SheetPlugin, config: BaseSheetContainerConfig) {
+        this._plugin = plugin;
+
+        this._config = config;
+
+        this._initRegisterComponent();
+
+        this._initialize();
+
+        this._defaultLayout = this._config.layout?.sheetContainerConfig || DefaultSheetContainerConfig;
+        // this._defaultLayout =
+        //     this._config.layout === 'auto'
+        //         ? Tools.deepClone(DefaultSheetContainerConfig) // The defaultLayout must be cloned, otherwise the layout object will be referenced in multiple instances
+        //         : Tools.deepMerge(DefaultSheetContainerConfig, this._config.layout?.sheetContainerConfig);
+    }
+
+    private _initialize() {
+        // Monitor all command changes and automatically trigger the refresh of the canvas
+        CommandManager.getCommandObservers().add(({ actions }) => {
+            const plugin: SheetPlugin = this._plugin;
+
+            if (!plugin) return;
+            if (!actions || actions.length === 0) return;
+            const action = actions[0] as SheetActionBase<ISheetActionData, ISheetActionData, void>;
+            const worksheet = action.getWorkSheet();
+
+            const currentUnitId = plugin.context.getWorkBook().getUnitId();
+            const actionUnitId = worksheet.getContext().getWorkBook().getUnitId();
+
+            if (currentUnitId !== actionUnitId) return;
+
+            // Only the currently active worksheet needs to be refreshed
+            if (worksheet.getConfig().status === BooleanNumber.TRUE) {
+                try {
+                    const canvasView = plugin.getCanvasView();
+                    if (canvasView) {
+                        canvasView.updateToSheet(worksheet);
+                        plugin.getMainComponent().makeDirty(true);
+                    }
+                } catch (error) {
+                    console.info(error);
+                }
+            }
+        });
+
+        this._plugin
+            .getContext()
+            .getObserverManager()
+            .requiredObserver<SheetContainer>('onSheetContainerDidMountObservable', PLUGIN_NAMES.SPREADSHEET)
+            .add((component) => {
+                this._sheetContainer = component;
+
+                this._sheetContainer.setState({
+                    layout: this._defaultLayout,
+                    currentLocale: this._plugin.getContext().getLocale().options.currentLocale,
+                });
+            });
+    }
+
+    // 注册常用icon和组件
+    private _initRegisterComponent() {
+        const component = this._plugin.context.getPluginManager().getPluginByName<BaseComponentSheet>('ComponentSheet')!;
+        this._render = component.getComponentRender();
+
+        const registerIcon = {
+            ForwardIcon: this._render.renderFunction('ForwardIcon'),
+            BackIcon: this._render.renderFunction('BackIcon'),
+            BoldIcon: this._render.renderFunction('BoldIcon'),
+            RightIcon: this._render.renderFunction('RightIcon'),
+            ItalicIcon: this._render.renderFunction('ItalicIcon'),
+            DeleteLineIcon: this._render.renderFunction('DeleteLineIcon'),
+            UnderLineIcon: this._render.renderFunction('UnderLineIcon'),
+            TextColorIcon: this._render.renderFunction('TextColorIcon'),
+            FillColorIcon: this._render.renderFunction('FillColorIcon'),
+            MergeIcon: this._render.renderFunction('MergeIcon'),
+            TopBorderIcon: this._render.renderFunction('TopBorderIcon'),
+            BottomBorderIcon: this._render.renderFunction('BottomBorderIcon'),
+            LeftBorderIcon: this._render.renderFunction('LeftBorderIcon'),
+            RightBorderIcon: this._render.renderFunction('RightBorderIcon'),
+            NoneBorderIcon: this._render.renderFunction('NoneBorderIcon'),
+            FullBorderIcon: this._render.renderFunction('FullBorderIcon'),
+            OuterBorderIcon: this._render.renderFunction('OuterBorderIcon'),
+            InnerBorderIcon: this._render.renderFunction('InnerBorderIcon'),
+            StripingBorderIcon: this._render.renderFunction('StripingBorderIcon'),
+            VerticalBorderIcon: this._render.renderFunction('VerticalBorderIcon'),
+            LeftAlignIcon: this._render.renderFunction('LeftAlignIcon'),
+            CenterAlignIcon: this._render.renderFunction('CenterAlignIcon'),
+            RightAlignIcon: this._render.renderFunction('RightAlignIcon'),
+            TopVerticalIcon: this._render.renderFunction('TopVerticalIcon'),
+            CenterVerticalIcon: this._render.renderFunction('CenterVerticalIcon'),
+            BottomVerticalIcon: this._render.renderFunction('BottomVerticalIcon'),
+            OverflowIcon: this._render.renderFunction('OverflowIcon'),
+            BrIcon: this._render.renderFunction('BrIcon'),
+            CutIcon: this._render.renderFunction('CutIcon'),
+            TextRotateIcon: this._render.renderFunction('TextRotateIcon'),
+            TextRotateAngleUpIcon: this._render.renderFunction('TextRotateAngleUpIcon'),
+            TextRotateAngleDownIcon: this._render.renderFunction('TextRotateAngleDownIcon'),
+            TextRotateVerticalIcon: this._render.renderFunction('TextRotateVerticalIcon'),
+            TextRotateRotationUpIcon: this._render.renderFunction('TextRotateRotationUpIcon'),
+            TextRotateRotationDownIcon: this._render.renderFunction('TextRotateRotationDownIcon'),
+            SearchIcon: this._render.renderFunction('SearchIcon'),
+            ReplaceIcon: this._render.renderFunction('ReplaceIcon'),
+            LocationIcon: this._render.renderFunction('LocationIcon'),
+        };
+
+        // 注册自定义组件
+        for (let k in registerIcon) {
+            this._plugin.registerComponent(k, registerIcon[k]);
+        }
+        this._plugin.registerModal(CellRangeModal.name, CellRangeModal);
+    }
+
+    /**
+     * Change skin
+     * @param {String} lang new skin
+     */
+    changeSkin = () => {
+        // publish
+        this._plugin.getContext().getObserverManager().getObserver<Workbook>('onAfterChangeUISkinObservable')?.notifyObservers(this._plugin.getContext().getWorkBook());
+    };
+
+    /**
+     * Change language
+     * @param {String} lang new language
+     *
+     * e: {target: HTMLSelectElement } reference from  https://stackoverflow.com/a/48443771
+     *
+     */
+    changeLocale = (locale: string) => {
+        this._plugin
+            .getContext()
+            .getLocale()
+            .change(locale as LocaleType);
+
+        // publish
+        this._plugin.getContext().getContextObserver('onAfterChangeUILocaleObservable')?.notifyObservers();
+    };
+
+    getContentRef() {
+        return this._sheetContainer.getContentRef();
+    }
+
+    getSplitLeftRef() {
+        return this._sheetContainer.getSplitLeftRef();
+    }
+
+    getLayoutContainerRef() {
+        return this._sheetContainer.getLayoutContainerRef();
+    }
+}