import { IMouseEvent } from '@univerjs/base-render';
<<<<<<< HEAD
import { PLUGIN_NAMES } from '@univerjs/core';
=======
import { BaseRightMenuProps, Component, createRef, Menu } from '@univerjs/base-ui';
import { SheetUIPlugin } from '../..';
import { SHEET_UI_PLUGIN_NAME } from '../../Basics';
>>>>>>> c1342979
import { RightMenuProps } from '../../Controller';
import Style from './index.module.less';

interface IState {
    visible: boolean;
    srcElement: any;
    eventType: string | null;
    children: RightMenuProps[];
}

export class RightMenu extends Component<BaseRightMenuProps, IState> {
    ulRef = createRef();

    initialize() {
        this.state = {
            visible: false,
            srcElement: null,
            eventType: null,
            children: [],
        };
    }

    root = createRef();

    // 转换成渲染需要的数据
    resetMenuList(children: RightMenuProps[]) {
        const componentManager = this._context.getPluginManager().getPluginByName<SheetUIPlugin>(SHEET_UI_PLUGIN_NAME)?.getComponentManager();

        for (let i = 0; i < children.length; i++) {
            const item = children[i];
            if (item.customLabel) {
                const Label = componentManager?.get(item.customLabel.name);

                const props = item.customLabel.props ?? {};
                if (Label) {
                    item.label = <Label {...props} />;
                }
            }
            if (item.children) {
                item.children = this.resetMenuList(item.children);
            }
        }

        return children;
    }

    setMenuList(children: RightMenuProps[]) {
        this.setState({
            children: this.resetMenuList(children),
        });
    }

    // TODO:添加到具体的元素
    componentDidMount() {
        this.props.getComponent?.(this);
        // 添加右键点击、点击事件监听
        document.addEventListener('click', this.handleClick);
    }

    componentWillUnmount() {
        // 移除事件监听
        document.removeEventListener('click', this.handleClick);
    }

    // 右键菜单事件
    handleContextMenu = async (event: IMouseEvent, rect?: any, down?: boolean) => {
        event.preventDefault();

        this.setState({ visible: true, srcElement: event.target, eventType: event.type }, () => {
            new Promise<void>((resolve, reject) => {
                this.ulRef.current.showMenu(true);
                resolve();
            }).then(() => {
                // clientX/Y 获取到的是触发点相对于浏览器可视区域左上角距离
                const clickX = !down ? event.clientX : rect.x;
                const clickY = !down ? event.clientY : rect.y;

                // console.log(event);

                // window.innerWidth/innerHeight 获取的是当前浏览器窗口的视口宽度/高度
                const screenW = window.innerWidth;
                const screenH = window.innerHeight;
                // 获取自定义菜单的宽度/高度

                const rootW = this.ulRef.current.base.offsetWidth;
                const rootH = this.ulRef.current.base.offsetHeight;

                // right为true，说明鼠标点击的位置到浏览器的右边界的宽度可以放下菜单。否则，菜单放到左边。
                // bottom为true，说明鼠标点击位置到浏览器的下边界的高度可以放下菜单。否则，菜单放到上边。
                const right = screenW - clickX > rootW;
                const left = !right;
                const bottom = screenH - clickY > rootH;
                const top = !bottom;

                if (right) {
                    this.root.current.style.left = `${clickX}px`;
                }

                if (left) {
                    this.root.current.style.left = `${clickX - rootW}px`;
                }

                if (bottom) {
                    this.root.current.style.top = `${clickY}px`;
                }
                if (top) {
                    this.root.current.style.top = `${clickY - rootH}px`;
                }
            });
        });
    };

    // 鼠标单击事件，当鼠标在任何地方单击时，设置菜单不显示
    handleClick = (e: MouseEvent) => {
        const { visible, eventType, srcElement } = this.state;
        if (!this.root.current) return;
        if (eventType === 'click' && srcElement && srcElement.contains(e.target)) {
            return;
        }
        if (this.root.current.contains(e.target)) {
            return;
        }
        if (visible) {
            this.setState({ visible: false });
        }
    };

    // 显示隐藏菜单栏
    showRightMenu(show: boolean) {
        this.ulRef.current.showMenu(show);
    }

    render() {
        if (!this.state.children.length) {
            return;
        }

        const wrapStyles = { ...this.props.style };
        const { visible } = this.state;

        return (
            visible && (
                <div
                    ref={this.root}
                    className={Style.contextMenu}
                    style={wrapStyles}
                    onContextMenu={(e) => {
                        e.preventDefault();
                    }}
                >
                    <Menu ref={this.ulRef} menu={this.state.children} onClick={this.handleClick}></Menu>
                </div>
            )
        );
    }
}<|MERGE_RESOLUTION|>--- conflicted
+++ resolved
@@ -1,11 +1,7 @@
 import { IMouseEvent } from '@univerjs/base-render';
-<<<<<<< HEAD
-import { PLUGIN_NAMES } from '@univerjs/core';
-=======
 import { BaseRightMenuProps, Component, createRef, Menu } from '@univerjs/base-ui';
 import { SheetUIPlugin } from '../..';
 import { SHEET_UI_PLUGIN_NAME } from '../../Basics';
->>>>>>> c1342979
 import { RightMenuProps } from '../../Controller';
 import Style from './index.module.less';
 
