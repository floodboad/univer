export const DefaultRightMenuConfig = {
    InsertRow: true,
    InsertColumn: true,
    AddRowTop: true,
    AddRowBottom: true,
    AddColumnLeft: true,
    AddColumnRight: true,
    DeleteRow: true,
    DeleteColumn: true,
    HideRow: true,
    ShowRow: true,
    RowHeight: true,
    HideColumn: true,
    ShowColumn: true,
    ColumnWidth: true,
    DeleteCell: true,
    ClearContent: true,
    Matrix: true,
};

export const DefaultToolbarConfig = {
    undo: true,
    redo: true, // Undo redo
    paintFormat: true, // Format brush
    currencyFormat: true, // currency format
    percentageFormat: true, // Percentage format
    numberDecrease: true, // 'Decrease the number of decimal places'
    numberIncrease: true, // 'Increase the number of decimal places
    moreFormats: true, // 'More Formats'
    font: true, // 'font'
    fontSize: true, // 'Font size'
    bold: true, // 'Bold (Ctrl+B)'
    italic: true, // 'Italic (Ctrl+I)'
    strikethrough: true, // 'Strikethrough (Alt+Shift+5)'
    underline: true, // 'Underline (Alt+Shift+6)'
    textColor: true, // 'Text color'
    fillColor: true, // 'Cell color'
    border: true, // 'border'
    horizontalAlignMode: true, // 'Horizontal alignment'
    verticalAlignMode: true, // 'Vertical alignment'
    textWrapMode: true, // 'Wrap mode'
    textRotateMode: true, // 'Text Rotation Mode'
    mergeCell: true,
};

export const DefaultSheetContainerConfig = {
    outerLeft: false,
    outerRight: false,
    header: true,
    footer: true,
    innerLeft: false,
    innerRight: false,
    frozenHeaderLT: false,
    frozenHeaderRT: false,
    frozenHeaderLM: false,
    frozenContent: false,
    infoBar: true,
<<<<<<< HEAD
    toolbar: true,
=======
    toolBar: true,
    formulaBar: true,
>>>>>>> 4968181d
    rightMenu: true,
    countBar: true,
    sheetBar: true,
};

export const DefaultSheetUiConfig = {
    layout: {
        sheetContainerConfig: DefaultSheetContainerConfig,
        rightMenuConfig: DefaultRightMenuConfig,
        toolbarConfig: DefaultToolbarConfig,
    },
};<|MERGE_RESOLUTION|>--- conflicted
+++ resolved
@@ -55,12 +55,8 @@
     frozenHeaderLM: false,
     frozenContent: false,
     infoBar: true,
-<<<<<<< HEAD
     toolbar: true,
-=======
-    toolBar: true,
     formulaBar: true,
->>>>>>> 4968181d
     rightMenu: true,
     countBar: true,
     sheetBar: true,
