import { Component, ComponentChild, createRef } from 'preact';
import { Subscription } from 'rxjs';
import { ICommandService } from '@univerjs/core';
<<<<<<< HEAD
import { BaseMenuProps, BaseMenuItem, BaseMenuStyle } from '../../Interfaces';
import { joinClassNames } from '../../Utils';
import { CustomLabel, NeoCustomLabel } from '../CustomLabel';
=======
import { joinClassNames } from '../../Utils';
import { CustomLabel } from '../CustomLabel';

import { BaseMenuProps, BaseMenuState, BaseMenuItem, BaseMenuStyle } from '../../Interfaces';

>>>>>>> d0b3da9b
import styles from './index.module.less';
import { IDisplayMenuItem, IMenuService } from '../../services/menu/menu.service';
import { AppContext } from '../../Common/AppContext';
import { ICustomComponentOption, IMenuItem, IValueOption, isValueOptions } from '../../services/menu/menu';

export interface IBaseMenuState {
    show: boolean;
    posStyle: BaseMenuStyle;
    menuItems: Array<IDisplayMenuItem<IMenuItem>>;
}

export class Menu extends Component<BaseMenuProps, IBaseMenuState> {
    static override contextType = AppContext;

    private _MenuRef = createRef<HTMLUListElement>();

    private _refs: Menu[] = [];

    constructor(props: BaseMenuProps) {
        super(props);
        this.initialize();
    }

    override componentDidMount(): void {
        this.getSubMenus();
    }

    override componentWillReceiveProps(nextProps: Readonly<BaseMenuProps>): void {
        if (this.props.menuId !== nextProps.menuId) {
            this.getSubMenus();
        }
    }

    getMenuRef = () => this._MenuRef;

    handleClick = (e: MouseEvent, item: BaseMenuItem, index: number) => {
        const { deep = 0 } = this.props;

        item.onClick?.call(null, e, item.value, index, deep);
        this.props.onClick?.call(null, e, item.value, index, deep);
        this.showMenu(false);
    };

    showMenu = (show: boolean) => {
        this.setState(
            (prevState) => ({ show }),
            () => {
                this.getStyle();
            }
        );
    };

    mouseEnter = (e: MouseEvent, index: number) => {
        const { menu = [] } = this.props;
        if (menu[index].children) {
            this._refs[index].showMenu(true);
        }
    };

    mouseLeave = (e: MouseEvent, index: number) => {
        const { menu = [] } = this.props;
        if (menu[index].children) {
            this._refs[index].showMenu(false);
        }
    };

    getStyle = () => {
        const current = this._MenuRef.current;
        if (!current) return;
        const style: BaseMenuStyle = {};
        const curPosition = current.getBoundingClientRect();
        let docPosition;
        const { dom, parent } = this.props;
        if (dom) {
            docPosition = dom.getBoundingClientRect();
        } else {
            docPosition = {
                left: 0,
                right: document.documentElement.clientWidth,
                top: 0,
                bottom: document.documentElement.clientHeight,
            };
        }

        // 处理li中包含的ul右边界
        if (parent) {
            current.style.position = 'fixed';
            // 获取固定定位后 父元素正确的位置信息
            const parPosition = current.parentElement?.getBoundingClientRect();
            if (!parPosition) return;
            if (parPosition.right + curPosition.width > docPosition.right) {
                style.left = `${parPosition.left - curPosition.width}px`;
                style.top = `${parPosition.top}px`;
            } else {
                style.left = `${parPosition.right}px`;
                style.top = `${parPosition.top}px`;
            }
            if (curPosition.bottom > docPosition.bottom) {
                style.top = 'auto';
                style.bottom = `5px`;
            }
            this.setState({
                posStyle: style,
            });
        }
    };

    // eslint-disable-next-line max-lines-per-function
    render() {
<<<<<<< HEAD
        const { context, props, state } = this;
        const { className = '', style = '', menu, deep = 0, options, display } = props;
        const { show, posStyle, menuItems } = state;
=======
        const { className = '', menuItems, style = '', menu, deep = 0 } = this.props;
        const { show, posStyle } = this.state;
>>>>>>> d0b3da9b

        return (
            <ul className={joinClassNames(styles.colsMenu, className)} style={{ ...style, ...posStyle, display: show ? 'block' : 'none' }} ref={this._MenuRef}>
                {/* legacy: render selections */}
                {menu?.map((item: BaseMenuItem, index: number) => {
                    if (item.show === false) return;
                    // TODO@wzhudev: missing a mechanism to highlight currently selected option via value.
                    return (
                        <>
                            <li
                                className={joinClassNames(styles.colsMenuitem, item.className ?? '', item.disabled ? styles.colsMenuitemDisabled : '')}
                                style={item.style ?? ''}
                                onClick={(e) => this.handleClick(e, item, index)}
                                onMouseEnter={(e) => {
                                    this.mouseEnter(e, index);
                                }}
                                onMouseLeave={(e) => {
                                    this.mouseLeave(e, index);
                                }}
                            >
                                <CustomLabel label={item.label} />
                                {/* TODO: if the menu itself contains a submenu. It should be served as an `IMenuItem` not wrapped options. */}
                                {item.children ? (
                                    <Menu
                                        ref={(ele: Menu) => (this._refs[index] = ele)}
                                        menu={item.children}
                                        onClick={item.onClick}
                                        className={item.className}
                                        style={item.style}
                                        parent={this}
                                        deep={deep + 1}
                                    ></Menu>
                                ) : (
                                    <></>
                                )}
                            </li>
                            {item.border ? <div className={styles.colsMenuitemLine}></div> : ''}
                        </>
                    );
                })}
                {options?.map((option: IValueOption | ICustomComponentOption, index: number) => {
                    // render value option
                    const isValueOption = isValueOptions(option);
                    if (isValueOption) {
                        return (
                            <li
                                className={joinClassNames(styles.colsMenuitem, option.disabled ? styles.colsMenuitemDisabled : '')}
                                onClick={() => {
                                    if (option.value) {
                                        this.props.onOptionSelect!(option);
                                    }
                                    // TODO: handle if options is a custom component
                                }}
                            >
                                <NeoCustomLabel value={option.value} display={display} title={option.label} />
                            </li>
                        );
                    }

                    // custom component option
                    const CustomComponent = context.componentManager?.get(option.id);
                    return (
                        <li>
                            <CustomComponent
                                onValueChange={(v: string | number) => {
                                    this.props.onOptionSelect!({ value: v, label: option.id });
                                    this.showMenu(false);
                                }}
                            />
                        </li>
                    );
                })}
                {/* render submenus */}
                {menuItems?.map((item, index) => (
                    <MenuItem menuItem={item} index={index} onClick={() => this.showMenu(false)} />
                ))}
            </ul>
        );
    }

    protected override initialize() {
        this.state = {
            show: false,
            posStyle: {},
            menuItems: [],
        };
    }

    private getSubMenus() {
        const { menuId } = this.props;
        if (menuId) {
            const menuService: IMenuService = this.context.injector.get(IMenuService);
            this.setState({
                menuItems: menuService.getSubMenuItems(menuId),
            });
        }
    }
}

export interface IMenuItemProps {
    menuItem: IDisplayMenuItem<IMenuItem>;
    index: number;
    onClick: () => void;
}

export class MenuItem extends Component<IMenuItemProps, { disabled: boolean }> {
    static override contextType = AppContext;

    private disabledSubscription: Subscription | undefined;

    private _refs: Menu[] = [];

    constructor() {
        super();

        this.state = {
            disabled: false,
        };
    }

<<<<<<< HEAD
    override componentDidMount(): void {
        this.disabledSubscription = this.props.menuItem.disabled$?.subscribe((disabled: boolean) => {
            this.setState({ disabled });
        });
    }

    override componentWillUnmount(): void {
        this.disabledSubscription?.unsubscribe();
    }

=======
>>>>>>> d0b3da9b
    mouseEnter = (e: MouseEvent, index: number) => {
        const { menuItem } = this.props;
        if (menuItem.subMenus) {
            this._refs[index].showMenu(true);
        }
    };

    mouseLeave = (e: MouseEvent, index: number) => {
        const { menuItem } = this.props;
        if (menuItem.subMenus) {
            this._refs[index].showMenu(false);
        }
    };

    override componentDidMount(): void {
        this.disabledSubscription = this.props.menuItem.disabled$?.subscribe((disabled) => {
            this.setState({ disabled });
        });
    }

    override componentWillUnmount(): void {
        this.disabledSubscription?.unsubscribe();
    }

    override render(): ComponentChild {
        const { menuItem: item, index } = this.props;
        const commandService: ICommandService = this.context.injector.get(ICommandService);
        const { disabled } = this.state;

        return (
            <li
                className={joinClassNames(styles.colsMenuitem, disabled ? styles.colsMenuitemDisabled : '')}
                // style={{ ...style }}
                onClick={() => {
                    this.props.onClick();
                    commandService.executeCommand(item.id);
                }}
                onMouseEnter={(e) => {
                    this.mouseEnter(e, index);
                }}
                onMouseLeave={(e) => {
                    this.mouseLeave(e, index);
                }}
            >
                <CustomLabel label={item.label || item.title}></CustomLabel>
                {item.shortcut && ` (${item.shortcut})`}
                {item.subMenuItems && item.subMenuItems.length > 0 ? (
                    <Menu ref={(ele: Menu) => (this._refs[index] = ele)} menuItems={item.subMenuItems} parent={this}></Menu>
                ) : (
                    <></>
                )}
            </li>
        );
    }
}<|MERGE_RESOLUTION|>--- conflicted
+++ resolved
@@ -1,21 +1,13 @@
 import { Component, ComponentChild, createRef } from 'preact';
 import { Subscription } from 'rxjs';
 import { ICommandService } from '@univerjs/core';
-<<<<<<< HEAD
-import { BaseMenuProps, BaseMenuItem, BaseMenuStyle } from '../../Interfaces';
-import { joinClassNames } from '../../Utils';
-import { CustomLabel, NeoCustomLabel } from '../CustomLabel';
-=======
-import { joinClassNames } from '../../Utils';
-import { CustomLabel } from '../CustomLabel';
-
-import { BaseMenuProps, BaseMenuState, BaseMenuItem, BaseMenuStyle } from '../../Interfaces';
-
->>>>>>> d0b3da9b
 import styles from './index.module.less';
-import { IDisplayMenuItem, IMenuService } from '../../services/menu/menu.service';
 import { AppContext } from '../../Common/AppContext';
-import { ICustomComponentOption, IMenuItem, IValueOption, isValueOptions } from '../../services/menu/menu';
+import { ICustomComponentOption, IDisplayMenuItem, IMenuItem, IValueOption, isValueOptions } from '../../services/menu/menu';
+import { BaseMenuItem, BaseMenuProps, BaseMenuStyle } from '../../Interfaces/Menu';
+import { joinClassNames } from '../../Utils/util';
+import { CustomLabel, NeoCustomLabel } from '../CustomLabel/CustomLabel';
+import { IMenuService } from '../../services/menu/menu.service';
 
 export interface IBaseMenuState {
     show: boolean;
@@ -121,14 +113,9 @@
 
     // eslint-disable-next-line max-lines-per-function
     render() {
-<<<<<<< HEAD
         const { context, props, state } = this;
         const { className = '', style = '', menu, deep = 0, options, display } = props;
-        const { show, posStyle, menuItems } = state;
-=======
-        const { className = '', menuItems, style = '', menu, deep = 0 } = this.props;
-        const { show, posStyle } = this.state;
->>>>>>> d0b3da9b
+        const { posStyle, show, menuItems } = state;
 
         return (
             <ul className={joinClassNames(styles.colsMenu, className)} style={{ ...style, ...posStyle, display: show ? 'block' : 'none' }} ref={this._MenuRef}>
@@ -209,7 +196,7 @@
         );
     }
 
-    protected override initialize() {
+    protected initialize() {
         this.state = {
             show: false,
             posStyle: {},
@@ -249,19 +236,6 @@
         };
     }
 
-<<<<<<< HEAD
-    override componentDidMount(): void {
-        this.disabledSubscription = this.props.menuItem.disabled$?.subscribe((disabled: boolean) => {
-            this.setState({ disabled });
-        });
-    }
-
-    override componentWillUnmount(): void {
-        this.disabledSubscription?.unsubscribe();
-    }
-
-=======
->>>>>>> d0b3da9b
     mouseEnter = (e: MouseEvent, index: number) => {
         const { menuItem } = this.props;
         if (menuItem.subMenus) {
