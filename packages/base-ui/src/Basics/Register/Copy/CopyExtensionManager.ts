--- conflicted
+++ resolved
@@ -1,125 +1,105 @@
-import { IKeyValue, Plugin } from '@univerjs/core';
-import { BaseCopyExtension, BaseCopyExtensionFactory } from './CopyExtensionFactory';
-import { CopyExtensionRegister } from './CopyExtensionRegister';
-import { Clipboard } from '../../Shared/Clipboard';
-
-export class CopyExtensionManager {
-    private _copyExtensionFactoryList: BaseCopyExtensionFactory[];
-
-    // mounted on the instance
-    private _register: CopyExtensionRegister;
-
-    constructor(private _plugin: Plugin) {
-        this._register = new CopyExtensionRegister();
-    }
-
-    getRegister(): CopyExtensionRegister {
-        return this._register;
-    }
-
-    /**
-     * inject all actions
-     * @param command
-     */
-    handle() {
-        const clipboardExtensionFactoryList = this._register?.copyExtensionFactoryList;
-        if (!clipboardExtensionFactoryList) return;
-        // get the sorted list
-        // get the dynamically added list
-        this._copyExtensionFactoryList = clipboardExtensionFactoryList;
-        this._checkExtension();
-        // const extension = this._checkExtension(data);
-
-        // Need to handle multiple extensions
-        // if (extension) {
-        //     extension.execute();
-        // }
-    }
-
-    private _copyResolver(table: string) {
-        return new Promise((resolve: (table: string) => void, reject) => {
-            Clipboard.write({
-                data: table,
-            })
-                .then(() => {
-                    resolve(table);
-                })
-                .catch(reject);
-        });
-    }
-
-    /**
-     * Execute when the action is matched
-     * @param command
-     * @returns
-     */
-    private _checkExtension() {
-        if (!this._copyExtensionFactoryList) return false;
-        let extension: BaseCopyExtension | false = false;
-        let table = '';
-        let property: IKeyValue = {};
-        for (let index = 0; index < this._copyExtensionFactoryList.length; index++) {
-            const extensionFactory = this._copyExtensionFactoryList[index];
-            extension = extensionFactory.check();
-            if (extension !== false) {
-                extension.execute();
-                const data = extension.getData();
-
-                if (data.name === 'table') {
-                    table = data.value;
-<<<<<<< HEAD
-                    
-                    const embed = true; //TODO: 待讨论，配置是在operation插件，但是base-ui不能从插件取配置，只能从核心取配置 @alex
-
-                    table = this._insertEmbedFlag(table,embed)
-                    if(!embed){
-                        break;
-                    }
-
-=======
-
-                    const embed = true; //TODO: 待讨论，配置是在operation插件，但是base-ui不能从插件取配置，只能从核心取配置 @alex
-
-                    table = this._insertEmbedFlag(table, embed);
-                    if (!embed) {
-                        break;
-                    }
->>>>>>> 1f245da1
-                } else {
-                    property[data.name] = data.value;
-                }
-            }
-        }
-
-        this._handleTableData(table, property);
-    }
-
-    private _handleTableData(table: string, property: IKeyValue) {
-        let propertyStr = ' '; // 所有的属性及值
-
-        for (let key in property) {
-            propertyStr += `data-${key}="${property[key]}" `; // 将每个键值对拼接成字符串
-        }
-
-        let insertIndex = table.indexOf('<table') + '<table'.length; // 插入位置
-        let result = table.slice(0, insertIndex) + propertyStr + table.slice(insertIndex); // 插入新字符串
-
-        this._copyResolver(result);
-    }
-
-<<<<<<< HEAD
-    private _insertEmbedFlag(table: string,embed:boolean):string{
-
-        let insertIndex = table.indexOf('<table') + '<table'.length; // 插入位置
-        let result = table.slice(0, insertIndex) + `embed="${embed}"` + table.slice(insertIndex); // 插入新字符串
-
-        return result
-=======
-    private _insertEmbedFlag(table: string, embed: boolean): string {
-        let insertIndex = table.indexOf('<table') + '<table'.length; // 插入位置
-        let result = `${table.slice(0, insertIndex)}embed="${embed}"${table.slice(insertIndex)}`; // 插入新字符串
-
-        return result;
->>>>>>> 1f245da1
-    }
-}
+import { IKeyValue, Plugin } from '@univerjs/core';
+import { BaseCopyExtension, BaseCopyExtensionFactory } from './CopyExtensionFactory';
+import { CopyExtensionRegister } from './CopyExtensionRegister';
+import { Clipboard } from '../../Shared/Clipboard';
+
+export class CopyExtensionManager {
+    private _copyExtensionFactoryList: BaseCopyExtensionFactory[];
+
+    // mounted on the instance
+    private _register: CopyExtensionRegister;
+
+    constructor(private _plugin: Plugin) {
+        this._register = new CopyExtensionRegister();
+    }
+
+    getRegister(): CopyExtensionRegister {
+        return this._register;
+    }
+
+    /**
+     * inject all actions
+     * @param command
+     */
+    handle() {
+        const clipboardExtensionFactoryList = this._register?.copyExtensionFactoryList;
+        if (!clipboardExtensionFactoryList) return;
+        // get the sorted list
+        // get the dynamically added list
+        this._copyExtensionFactoryList = clipboardExtensionFactoryList;
+        this._checkExtension();
+        // const extension = this._checkExtension(data);
+
+        // Need to handle multiple extensions
+        // if (extension) {
+        //     extension.execute();
+        // }
+    }
+
+    private _copyResolver(table: string) {
+        return new Promise((resolve: (table: string) => void, reject) => {
+            Clipboard.write({
+                data: table,
+            })
+                .then(() => {
+                    resolve(table);
+                })
+                .catch(reject);
+        });
+    }
+
+    /**
+     * Execute when the action is matched
+     * @param command
+     * @returns
+     */
+    private _checkExtension() {
+        if (!this._copyExtensionFactoryList) return false;
+        let extension: BaseCopyExtension | false = false;
+        let table = '';
+        let property: IKeyValue = {};
+        for (let index = 0; index < this._copyExtensionFactoryList.length; index++) {
+            const extensionFactory = this._copyExtensionFactoryList[index];
+            extension = extensionFactory.check();
+            if (extension !== false) {
+                extension.execute();
+                const data = extension.getData();
+
+                if (data.name === 'table') {
+                    table = data.value;
+
+                    const embed = true; //TODO: 待讨论，配置是在operation插件，但是base-ui不能从插件取配置，只能从核心取配置 @alex
+
+                    table = this._insertEmbedFlag(table, embed);
+                    if (!embed) {
+                        break;
+                    }
+                } else {
+                    property[data.name] = data.value;
+                }
+            }
+        }
+
+        this._handleTableData(table, property);
+    }
+
+    private _handleTableData(table: string, property: IKeyValue) {
+        let propertyStr = ' '; // 所有的属性及值
+
+        for (let key in property) {
+            propertyStr += `data-${key}="${property[key]}" `; // 将每个键值对拼接成字符串
+        }
+
+        let insertIndex = table.indexOf('<table') + '<table'.length; // 插入位置
+        let result = table.slice(0, insertIndex) + propertyStr + table.slice(insertIndex); // 插入新字符串
+
+        this._copyResolver(result);
+    }
+
+    private _insertEmbedFlag(table: string, embed: boolean): string {
+        let insertIndex = table.indexOf('<table') + '<table'.length; // 插入位置
+        let result = `${table.slice(0, insertIndex)}embed="${embed}"${table.slice(insertIndex)}`; // 插入新字符串
+
+        return result;
+    }
+}