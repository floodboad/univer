import { Component, RefObject } from '../Framework';

/**
 * check element
 * @param element
 * @returns
 */
export function isElement(element: any) {
    return element instanceof Element || element instanceof HTMLDocument;
}

export const isDOM =
    typeof HTMLElement === 'object'
        ? (obj: any) => obj instanceof HTMLElement
        : (obj: any) => obj && typeof obj === 'object' && obj.nodeType === 1 && typeof obj.nodeName === 'string';

/**
 * DOM selector
 * @param {String}  selector css selector
 * @param {String}  context  parent DOM
 */
export function $$(selector: string, context?: HTMLElement | Document) {
    context = context || document;
    let elements = context.querySelectorAll(selector);

    return elements.length === 1 ? Array.prototype.slice.call(elements)[0] : Array.prototype.slice.call(elements);
}

/**
 * add classname
 * @param className
 * @param selector
 * @param context
 */
export function addClass(className: string, selector: HTMLElement | string, context?: HTMLElement | Document) {
    if (typeof selector !== 'string') {
        selector.classList.add(className);
        return;
    }

    context = context || document;
    let elements = Array.prototype.slice.call(context.querySelectorAll(selector));

    elements.forEach((ele) => {
        ele.classList.add(className);
    });
}
/**
 * remove classname
 * @param className
 * @param selector
 * @param context
 */
export function removeClass(className: string, selector: HTMLElement | string, context?: HTMLElement | Document) {
    if (typeof selector !== 'string') {
        selector.classList.remove(className);
        return;
    }

    context = context || document;
    let elements = Array.prototype.slice.call(context.querySelectorAll(selector));

    elements.forEach((ele) => {
        ele.classList.remove(className);
    });
}
/**
 * Return the first matched element by provided selector, traversing from current element up through its ancestors in the DOM tree.
 * Native - IE10+
 * reference: https://github.com/nefe/You-Dont-Need-jQuery#1.6
 * @param  {Element} el
 * @param  {string} selector
 */
export function closest(el: any, selector: string) {
    const matchesSelector = el.matches || el.webkitMatchesSelector || el.mozMatchesSelector || el.msMatchesSelector;

    while (el) {
        if (matchesSelector.call(el, selector)) {
            return el;
        }
        el = el.parentElement;
    }
    return null;
}

/**
 *  generate random id
 */
export function randomId(prefix: string) {
    prefix = prefix ? `${prefix}-` : '';
    return (
        prefix +
        Math.random()
            .toString(36)
            .replace(/[^a-z]+/g, '')
            .substr(2, 10)
    );
}

/**
 * 获取第一级子元素
 * @param obj
 * @returns
 */
export function getFirstChildren(obj: HTMLElement) {
    let objChild = [];
    let objs = obj.getElementsByTagName('*');
    for (let i = 0, j = objs.length; i < j; ++i) {
        if (objs[i].nodeType !== 1) {
            // alert(objs[i].nodeType);
            continue;
        }
        let temp: HTMLElement | any = objs[i].parentNode;
        if (temp && temp.nodeType === 1) {
            if (temp === obj) {
                objChild[objChild.length] = objs[i];
            }
        } else if (temp && temp.parentNode === obj) {
            objChild[objChild.length] = objs[i];
        }
    }
    return objChild;
}
/**
 * join className
 */
export function joinClassNames(...args: any) {
    if (!args.length) return;
    let result = '';
    args.forEach((item: any) => {
        if (item instanceof Object) {
            for (let k in item) {
                if (item[k]) {
                    result += ` ${k}`;
                }
            }
        } else {
            result += item ? ` ${item}` : '';
        }
    });
    return result;
}

export const getNodeindex = (elm: any) => [...elm.parentNode.children].indexOf(elm);

// 防抖
export function debounce(fn: Function, time: number) {
    let timer: any = null;
    return (...arg: any) => {
        clearTimeout(timer);
        timer = setTimeout(() => {
            fn(...arg);
        }, time);
    };
}

export function selectTextContent(ele: Node) {
    if (window.getSelection) {
        // all browsers, except IE before version 9
        let range = document.createRange();
        let content = ele.firstChild;
        if (content) {
            range.setStart(content, 0);
            range.setEnd(content, (content as Text).length);
            if (range.startContainer && isInPage(range.startContainer)) {
                window.getSelection()?.removeAllRanges();
                window.getSelection()?.addRange(range);
            }
        }
    }
}

export function selectTextContentCross(sEle: Node, eEle: Node) {
    if (window.getSelection) {
        let range = document.createRange();
        let sContent = sEle.firstChild;
        let eContent = eEle.firstChild;
        if (sContent && eContent) {
            range.setStart(sContent, 0);
            range.setEnd(eContent, (eContent as Text).length);
            if (range.startContainer && isInPage(range.startContainer)) {
                window.getSelection()?.removeAllRanges();
                window.getSelection()?.addRange(range);
            }
        }
    }
}

export function isInPage(node: Node) {
    return node === document.body ? false : document.body.contains(node);
}

export function textTrim(x: string): string {
    if (x.length === 0) {
        // if (x == null || x.length == 0) {
        return x;
    }
    return x.replace(/^\s+|\s+$/gm, '');
}

export function getRefElement(ref: RefObject<HTMLElement | Component> | Component) {
    if (isDOM((ref as RefObject<HTMLElement>).current)) {
        return (ref as RefObject<HTMLElement>).current as HTMLElement;
    }
    let refCurrent = (ref as RefObject<Component>).current as Component<{}, {}>;

    if (refCurrent) {
        return refCurrent?.base as HTMLElement;
    }
    return (ref as Component).base as HTMLElement;
}

export function printableCharacter(keycode: number) {
    let valid =
        (keycode > 47 && keycode < 58) || // number keys
        keycode === 32 ||
        keycode === 13 || // spacebar & return key(s) (if you want to allow carriage returns)
        (keycode > 64 && keycode < 91) || // letter keys
        (keycode > 95 && keycode < 112) || // numpad keys
        (keycode > 185 && keycode < 193) || // ;=,-./` (in order)
        (keycode > 218 && keycode < 223); // [\]' (in order)

    return valid;
}

export function xssDeal(str: string) {
    if (typeof str !== 'string') return str;
    return str.replace(/<script>/g, '&lt;script&gt;').replace(/<\/script>/, '&lt;/script&gt;');
}

export function setLastCaretPosition(dom: HTMLElement) {
    const range = window.getSelection();
    range && range.selectAllChildren(dom);
    range && range.collapseToEnd();
}

/**
 * 翻译数据中的国际化
 */
// function resetLabel(label: string[] | string, locale: Locale) {
//     let str = '';

//     if (label instanceof Array) {
//         label.forEach((item) => {
//             if (item.includes('.')) {
//                 str += locale.get(item);
//             } else {
//                 str += item;
//             }
//         });
//     } else {
//         if (label.includes('.')) {
//             str = locale.get(label);
//         } else {
//             str += label;
//         }
//     }

//     return str;
// }

export function findLocale<T>(obj: T, fn: Function) {
    for (let k in obj) {
        if (k.endsWith('Locale') && typeof obj[k] === 'string') {
            const index = k.indexOf('Locale');
            obj[k.slice(0, index)] = fn(obj[k]);
        }
    }
    return obj;
}

// function findLocale(obj: any, locale: Locale) {
//     for (let k in obj) {
//         if (k === 'locale') {
//             obj.label = resetLabel(obj[k], locale);
//         } else if (k.endsWith('Locale')) {
//             const index = k.indexOf('Locale');
//             obj[k.slice(0, index)] = resetLabel(obj[k], locale);
//         } else if (obj[k] && !obj[k].$$typeof) {
//             if (Object.prototype.toString.call(obj[k]) === '[object Object]') {
//                 findLocale(obj[k], locale);
//             } else if (Object.prototype.toString.call(obj[k]) === '[object Array]') {
//                 resetDataLabel(obj[k], locale);
//             }
//         }
//     }

//     return obj;
// }

// export function resetDataLabel(data: any[], locale: Locale) {
//     for (let i = 0; i < data.length; i++) {
//         let item = data[i];

//         item = findLocale(item, locale);

//         if (item.children) {
//             item.children = resetDataLabel(item.children, locale);
//         }
//     }

//     return data;
// }

<<<<<<< HEAD
export function isCtrlPressed(event:KeyboardEvent){
    var isCtrl = false;

  // Determine the corresponding key code of the Ctrl key according to the operating system
  if (navigator.userAgent.indexOf('Mac') !== -1) {
    // Mac
    isCtrl = event.metaKey;
  } else {
    // Windows
    isCtrl = event.ctrlKey;
  }

  return isCtrl
}
=======
export function isCtrlPressed(event: KeyboardEvent) {
    let isCtrl = false;

    // Determine the corresponding key code of the Ctrl key according to the operating system
    if (navigator.userAgent.indexOf('Mac') !== -1) {
        // Mac
        isCtrl = event.metaKey;
    } else {
        // Windows
        isCtrl = event.ctrlKey;
    }

    return isCtrl;
}

>>>>>>> 1f245da1
<|MERGE_RESOLUTION|>--- conflicted
+++ resolved
@@ -1,336 +1,318 @@
-import { Component, RefObject } from '../Framework';
-
-/**
- * check element
- * @param element
- * @returns
- */
-export function isElement(element: any) {
-    return element instanceof Element || element instanceof HTMLDocument;
-}
-
-export const isDOM =
-    typeof HTMLElement === 'object'
-        ? (obj: any) => obj instanceof HTMLElement
-        : (obj: any) => obj && typeof obj === 'object' && obj.nodeType === 1 && typeof obj.nodeName === 'string';
-
-/**
- * DOM selector
- * @param {String}  selector css selector
- * @param {String}  context  parent DOM
- */
-export function $$(selector: string, context?: HTMLElement | Document) {
-    context = context || document;
-    let elements = context.querySelectorAll(selector);
-
-    return elements.length === 1 ? Array.prototype.slice.call(elements)[0] : Array.prototype.slice.call(elements);
-}
-
-/**
- * add classname
- * @param className
- * @param selector
- * @param context
- */
-export function addClass(className: string, selector: HTMLElement | string, context?: HTMLElement | Document) {
-    if (typeof selector !== 'string') {
-        selector.classList.add(className);
-        return;
-    }
-
-    context = context || document;
-    let elements = Array.prototype.slice.call(context.querySelectorAll(selector));
-
-    elements.forEach((ele) => {
-        ele.classList.add(className);
-    });
-}
-/**
- * remove classname
- * @param className
- * @param selector
- * @param context
- */
-export function removeClass(className: string, selector: HTMLElement | string, context?: HTMLElement | Document) {
-    if (typeof selector !== 'string') {
-        selector.classList.remove(className);
-        return;
-    }
-
-    context = context || document;
-    let elements = Array.prototype.slice.call(context.querySelectorAll(selector));
-
-    elements.forEach((ele) => {
-        ele.classList.remove(className);
-    });
-}
-/**
- * Return the first matched element by provided selector, traversing from current element up through its ancestors in the DOM tree.
- * Native - IE10+
- * reference: https://github.com/nefe/You-Dont-Need-jQuery#1.6
- * @param  {Element} el
- * @param  {string} selector
- */
-export function closest(el: any, selector: string) {
-    const matchesSelector = el.matches || el.webkitMatchesSelector || el.mozMatchesSelector || el.msMatchesSelector;
-
-    while (el) {
-        if (matchesSelector.call(el, selector)) {
-            return el;
-        }
-        el = el.parentElement;
-    }
-    return null;
-}
-
-/**
- *  generate random id
- */
-export function randomId(prefix: string) {
-    prefix = prefix ? `${prefix}-` : '';
-    return (
-        prefix +
-        Math.random()
-            .toString(36)
-            .replace(/[^a-z]+/g, '')
-            .substr(2, 10)
-    );
-}
-
-/**
- * 获取第一级子元素
- * @param obj
- * @returns
- */
-export function getFirstChildren(obj: HTMLElement) {
-    let objChild = [];
-    let objs = obj.getElementsByTagName('*');
-    for (let i = 0, j = objs.length; i < j; ++i) {
-        if (objs[i].nodeType !== 1) {
-            // alert(objs[i].nodeType);
-            continue;
-        }
-        let temp: HTMLElement | any = objs[i].parentNode;
-        if (temp && temp.nodeType === 1) {
-            if (temp === obj) {
-                objChild[objChild.length] = objs[i];
-            }
-        } else if (temp && temp.parentNode === obj) {
-            objChild[objChild.length] = objs[i];
-        }
-    }
-    return objChild;
-}
-/**
- * join className
- */
-export function joinClassNames(...args: any) {
-    if (!args.length) return;
-    let result = '';
-    args.forEach((item: any) => {
-        if (item instanceof Object) {
-            for (let k in item) {
-                if (item[k]) {
-                    result += ` ${k}`;
-                }
-            }
-        } else {
-            result += item ? ` ${item}` : '';
-        }
-    });
-    return result;
-}
-
-export const getNodeindex = (elm: any) => [...elm.parentNode.children].indexOf(elm);
-
-// 防抖
-export function debounce(fn: Function, time: number) {
-    let timer: any = null;
-    return (...arg: any) => {
-        clearTimeout(timer);
-        timer = setTimeout(() => {
-            fn(...arg);
-        }, time);
-    };
-}
-
-export function selectTextContent(ele: Node) {
-    if (window.getSelection) {
-        // all browsers, except IE before version 9
-        let range = document.createRange();
-        let content = ele.firstChild;
-        if (content) {
-            range.setStart(content, 0);
-            range.setEnd(content, (content as Text).length);
-            if (range.startContainer && isInPage(range.startContainer)) {
-                window.getSelection()?.removeAllRanges();
-                window.getSelection()?.addRange(range);
-            }
-        }
-    }
-}
-
-export function selectTextContentCross(sEle: Node, eEle: Node) {
-    if (window.getSelection) {
-        let range = document.createRange();
-        let sContent = sEle.firstChild;
-        let eContent = eEle.firstChild;
-        if (sContent && eContent) {
-            range.setStart(sContent, 0);
-            range.setEnd(eContent, (eContent as Text).length);
-            if (range.startContainer && isInPage(range.startContainer)) {
-                window.getSelection()?.removeAllRanges();
-                window.getSelection()?.addRange(range);
-            }
-        }
-    }
-}
-
-export function isInPage(node: Node) {
-    return node === document.body ? false : document.body.contains(node);
-}
-
-export function textTrim(x: string): string {
-    if (x.length === 0) {
-        // if (x == null || x.length == 0) {
-        return x;
-    }
-    return x.replace(/^\s+|\s+$/gm, '');
-}
-
-export function getRefElement(ref: RefObject<HTMLElement | Component> | Component) {
-    if (isDOM((ref as RefObject<HTMLElement>).current)) {
-        return (ref as RefObject<HTMLElement>).current as HTMLElement;
-    }
-    let refCurrent = (ref as RefObject<Component>).current as Component<{}, {}>;
-
-    if (refCurrent) {
-        return refCurrent?.base as HTMLElement;
-    }
-    return (ref as Component).base as HTMLElement;
-}
-
-export function printableCharacter(keycode: number) {
-    let valid =
-        (keycode > 47 && keycode < 58) || // number keys
-        keycode === 32 ||
-        keycode === 13 || // spacebar & return key(s) (if you want to allow carriage returns)
-        (keycode > 64 && keycode < 91) || // letter keys
-        (keycode > 95 && keycode < 112) || // numpad keys
-        (keycode > 185 && keycode < 193) || // ;=,-./` (in order)
-        (keycode > 218 && keycode < 223); // [\]' (in order)
-
-    return valid;
-}
-
-export function xssDeal(str: string) {
-    if (typeof str !== 'string') return str;
-    return str.replace(/<script>/g, '&lt;script&gt;').replace(/<\/script>/, '&lt;/script&gt;');
-}
-
-export function setLastCaretPosition(dom: HTMLElement) {
-    const range = window.getSelection();
-    range && range.selectAllChildren(dom);
-    range && range.collapseToEnd();
-}
-
-/**
- * 翻译数据中的国际化
- */
-// function resetLabel(label: string[] | string, locale: Locale) {
-//     let str = '';
-
-//     if (label instanceof Array) {
-//         label.forEach((item) => {
-//             if (item.includes('.')) {
-//                 str += locale.get(item);
-//             } else {
-//                 str += item;
-//             }
-//         });
-//     } else {
-//         if (label.includes('.')) {
-//             str = locale.get(label);
-//         } else {
-//             str += label;
-//         }
-//     }
-
-//     return str;
-// }
-
-export function findLocale<T>(obj: T, fn: Function) {
-    for (let k in obj) {
-        if (k.endsWith('Locale') && typeof obj[k] === 'string') {
-            const index = k.indexOf('Locale');
-            obj[k.slice(0, index)] = fn(obj[k]);
-        }
-    }
-    return obj;
-}
-
-// function findLocale(obj: any, locale: Locale) {
-//     for (let k in obj) {
-//         if (k === 'locale') {
-//             obj.label = resetLabel(obj[k], locale);
-//         } else if (k.endsWith('Locale')) {
-//             const index = k.indexOf('Locale');
-//             obj[k.slice(0, index)] = resetLabel(obj[k], locale);
-//         } else if (obj[k] && !obj[k].$$typeof) {
-//             if (Object.prototype.toString.call(obj[k]) === '[object Object]') {
-//                 findLocale(obj[k], locale);
-//             } else if (Object.prototype.toString.call(obj[k]) === '[object Array]') {
-//                 resetDataLabel(obj[k], locale);
-//             }
-//         }
-//     }
-
-//     return obj;
-// }
-
-// export function resetDataLabel(data: any[], locale: Locale) {
-//     for (let i = 0; i < data.length; i++) {
-//         let item = data[i];
-
-//         item = findLocale(item, locale);
-
-//         if (item.children) {
-//             item.children = resetDataLabel(item.children, locale);
-//         }
-//     }
-
-//     return data;
-// }
-
-<<<<<<< HEAD
-export function isCtrlPressed(event:KeyboardEvent){
-    var isCtrl = false;
-
-  // Determine the corresponding key code of the Ctrl key according to the operating system
-  if (navigator.userAgent.indexOf('Mac') !== -1) {
-    // Mac
-    isCtrl = event.metaKey;
-  } else {
-    // Windows
-    isCtrl = event.ctrlKey;
-  }
-
-  return isCtrl
-}
-=======
-export function isCtrlPressed(event: KeyboardEvent) {
-    let isCtrl = false;
-
-    // Determine the corresponding key code of the Ctrl key according to the operating system
-    if (navigator.userAgent.indexOf('Mac') !== -1) {
-        // Mac
-        isCtrl = event.metaKey;
-    } else {
-        // Windows
-        isCtrl = event.ctrlKey;
-    }
-
-    return isCtrl;
-}
-
->>>>>>> 1f245da1
+import { Component, RefObject } from '../Framework';
+
+/**
+ * check element
+ * @param element
+ * @returns
+ */
+export function isElement(element: any) {
+    return element instanceof Element || element instanceof HTMLDocument;
+}
+
+export const isDOM =
+    typeof HTMLElement === 'object'
+        ? (obj: any) => obj instanceof HTMLElement
+        : (obj: any) => obj && typeof obj === 'object' && obj.nodeType === 1 && typeof obj.nodeName === 'string';
+
+/**
+ * DOM selector
+ * @param {String}  selector css selector
+ * @param {String}  context  parent DOM
+ */
+export function $$(selector: string, context?: HTMLElement | Document) {
+    context = context || document;
+    let elements = context.querySelectorAll(selector);
+
+    return elements.length === 1 ? Array.prototype.slice.call(elements)[0] : Array.prototype.slice.call(elements);
+}
+
+/**
+ * add classname
+ * @param className
+ * @param selector
+ * @param context
+ */
+export function addClass(className: string, selector: HTMLElement | string, context?: HTMLElement | Document) {
+    if (typeof selector !== 'string') {
+        selector.classList.add(className);
+        return;
+    }
+
+    context = context || document;
+    let elements = Array.prototype.slice.call(context.querySelectorAll(selector));
+
+    elements.forEach((ele) => {
+        ele.classList.add(className);
+    });
+}
+/**
+ * remove classname
+ * @param className
+ * @param selector
+ * @param context
+ */
+export function removeClass(className: string, selector: HTMLElement | string, context?: HTMLElement | Document) {
+    if (typeof selector !== 'string') {
+        selector.classList.remove(className);
+        return;
+    }
+
+    context = context || document;
+    let elements = Array.prototype.slice.call(context.querySelectorAll(selector));
+
+    elements.forEach((ele) => {
+        ele.classList.remove(className);
+    });
+}
+/**
+ * Return the first matched element by provided selector, traversing from current element up through its ancestors in the DOM tree.
+ * Native - IE10+
+ * reference: https://github.com/nefe/You-Dont-Need-jQuery#1.6
+ * @param  {Element} el
+ * @param  {string} selector
+ */
+export function closest(el: any, selector: string) {
+    const matchesSelector = el.matches || el.webkitMatchesSelector || el.mozMatchesSelector || el.msMatchesSelector;
+
+    while (el) {
+        if (matchesSelector.call(el, selector)) {
+            return el;
+        }
+        el = el.parentElement;
+    }
+    return null;
+}
+
+/**
+ *  generate random id
+ */
+export function randomId(prefix: string) {
+    prefix = prefix ? `${prefix}-` : '';
+    return (
+        prefix +
+        Math.random()
+            .toString(36)
+            .replace(/[^a-z]+/g, '')
+            .substr(2, 10)
+    );
+}
+
+/**
+ * 获取第一级子元素
+ * @param obj
+ * @returns
+ */
+export function getFirstChildren(obj: HTMLElement) {
+    let objChild = [];
+    let objs = obj.getElementsByTagName('*');
+    for (let i = 0, j = objs.length; i < j; ++i) {
+        if (objs[i].nodeType !== 1) {
+            // alert(objs[i].nodeType);
+            continue;
+        }
+        let temp: HTMLElement | any = objs[i].parentNode;
+        if (temp && temp.nodeType === 1) {
+            if (temp === obj) {
+                objChild[objChild.length] = objs[i];
+            }
+        } else if (temp && temp.parentNode === obj) {
+            objChild[objChild.length] = objs[i];
+        }
+    }
+    return objChild;
+}
+/**
+ * join className
+ */
+export function joinClassNames(...args: any) {
+    if (!args.length) return;
+    let result = '';
+    args.forEach((item: any) => {
+        if (item instanceof Object) {
+            for (let k in item) {
+                if (item[k]) {
+                    result += ` ${k}`;
+                }
+            }
+        } else {
+            result += item ? ` ${item}` : '';
+        }
+    });
+    return result;
+}
+
+export const getNodeindex = (elm: any) => [...elm.parentNode.children].indexOf(elm);
+
+// 防抖
+export function debounce(fn: Function, time: number) {
+    let timer: any = null;
+    return (...arg: any) => {
+        clearTimeout(timer);
+        timer = setTimeout(() => {
+            fn(...arg);
+        }, time);
+    };
+}
+
+export function selectTextContent(ele: Node) {
+    if (window.getSelection) {
+        // all browsers, except IE before version 9
+        let range = document.createRange();
+        let content = ele.firstChild;
+        if (content) {
+            range.setStart(content, 0);
+            range.setEnd(content, (content as Text).length);
+            if (range.startContainer && isInPage(range.startContainer)) {
+                window.getSelection()?.removeAllRanges();
+                window.getSelection()?.addRange(range);
+            }
+        }
+    }
+}
+
+export function selectTextContentCross(sEle: Node, eEle: Node) {
+    if (window.getSelection) {
+        let range = document.createRange();
+        let sContent = sEle.firstChild;
+        let eContent = eEle.firstChild;
+        if (sContent && eContent) {
+            range.setStart(sContent, 0);
+            range.setEnd(eContent, (eContent as Text).length);
+            if (range.startContainer && isInPage(range.startContainer)) {
+                window.getSelection()?.removeAllRanges();
+                window.getSelection()?.addRange(range);
+            }
+        }
+    }
+}
+
+export function isInPage(node: Node) {
+    return node === document.body ? false : document.body.contains(node);
+}
+
+export function textTrim(x: string): string {
+    if (x.length === 0) {
+        // if (x == null || x.length == 0) {
+        return x;
+    }
+    return x.replace(/^\s+|\s+$/gm, '');
+}
+
+export function getRefElement(ref: RefObject<HTMLElement | Component> | Component) {
+    if (isDOM((ref as RefObject<HTMLElement>).current)) {
+        return (ref as RefObject<HTMLElement>).current as HTMLElement;
+    }
+    let refCurrent = (ref as RefObject<Component>).current as Component<{}, {}>;
+
+    if (refCurrent) {
+        return refCurrent?.base as HTMLElement;
+    }
+    return (ref as Component).base as HTMLElement;
+}
+
+export function printableCharacter(keycode: number) {
+    let valid =
+        (keycode > 47 && keycode < 58) || // number keys
+        keycode === 32 ||
+        keycode === 13 || // spacebar & return key(s) (if you want to allow carriage returns)
+        (keycode > 64 && keycode < 91) || // letter keys
+        (keycode > 95 && keycode < 112) || // numpad keys
+        (keycode > 185 && keycode < 193) || // ;=,-./` (in order)
+        (keycode > 218 && keycode < 223); // [\]' (in order)
+
+    return valid;
+}
+
+export function xssDeal(str: string) {
+    if (typeof str !== 'string') return str;
+    return str.replace(/<script>/g, '&lt;script&gt;').replace(/<\/script>/, '&lt;/script&gt;');
+}
+
+export function setLastCaretPosition(dom: HTMLElement) {
+    const range = window.getSelection();
+    range && range.selectAllChildren(dom);
+    range && range.collapseToEnd();
+}
+
+/**
+ * 翻译数据中的国际化
+ */
+// function resetLabel(label: string[] | string, locale: Locale) {
+//     let str = '';
+
+//     if (label instanceof Array) {
+//         label.forEach((item) => {
+//             if (item.includes('.')) {
+//                 str += locale.get(item);
+//             } else {
+//                 str += item;
+//             }
+//         });
+//     } else {
+//         if (label.includes('.')) {
+//             str = locale.get(label);
+//         } else {
+//             str += label;
+//         }
+//     }
+
+//     return str;
+// }
+
+export function findLocale<T>(obj: T, fn: Function) {
+    for (let k in obj) {
+        if (k.endsWith('Locale') && typeof obj[k] === 'string') {
+            const index = k.indexOf('Locale');
+            obj[k.slice(0, index)] = fn(obj[k]);
+        }
+    }
+    return obj;
+}
+
+// function findLocale(obj: any, locale: Locale) {
+//     for (let k in obj) {
+//         if (k === 'locale') {
+//             obj.label = resetLabel(obj[k], locale);
+//         } else if (k.endsWith('Locale')) {
+//             const index = k.indexOf('Locale');
+//             obj[k.slice(0, index)] = resetLabel(obj[k], locale);
+//         } else if (obj[k] && !obj[k].$$typeof) {
+//             if (Object.prototype.toString.call(obj[k]) === '[object Object]') {
+//                 findLocale(obj[k], locale);
+//             } else if (Object.prototype.toString.call(obj[k]) === '[object Array]') {
+//                 resetDataLabel(obj[k], locale);
+//             }
+//         }
+//     }
+
+//     return obj;
+// }
+
+// export function resetDataLabel(data: any[], locale: Locale) {
+//     for (let i = 0; i < data.length; i++) {
+//         let item = data[i];
+
+//         item = findLocale(item, locale);
+
+//         if (item.children) {
+//             item.children = resetDataLabel(item.children, locale);
+//         }
+//     }
+
+//     return data;
+// }
+
+export function isCtrlPressed(event: KeyboardEvent) {
+    let isCtrl = false;
+
+    // Determine the corresponding key code of the Ctrl key according to the operating system
+    if (navigator.userAgent.indexOf('Mac') !== -1) {
+        // Mac
+        isCtrl = event.metaKey;
+    } else {
+        // Windows
+        isCtrl = event.ctrlKey;
+    }
+
+    return isCtrl;
+}