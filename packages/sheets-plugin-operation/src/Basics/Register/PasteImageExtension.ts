--- conflicted
+++ resolved
@@ -1,37 +1,33 @@
-import { BasePasteExtension, BasePasteExtensionFactory, IPasteData } from '@univerjs/base-ui';
-import { OperationPlugin } from '../../OperationPlugin';
-
-// copy paste delete cut insert // TODO 这个模块应该放到图片插件 @jerry
-export class PasteImageExtension extends BasePasteExtension<OperationPlugin> {
-    execute() {
-        let content = this._data.html || this._data.plain;
-<<<<<<< HEAD
-        console.info('cc--',content)
-=======
-        console.info('cc--', content);
->>>>>>> 1f245da1
-        return [];
-    }
-}
-
-export class PasteImageExtensionFactory extends BasePasteExtensionFactory<OperationPlugin> {
-    get zIndex(): number {
-        return 3;
-    }
-
-    create(data: IPasteData): BasePasteExtension {
-        return new PasteImageExtension(data, this._plugin);
-    }
-
-    check(data: IPasteData): false | BasePasteExtension {
-        const content = data.html || data.plain;
-
-        // TODO embed="true",直接解析table标签上的配置data-image="[{config}]" @jerry
-        // TODO embed="false",识别table标签上的univerId,sheetId,rangeData中的范围是否包含image信息，有则直接从本地取,没有就略过 @jerry
-        if (content && content.indexOf('data-image') > -1) {
-            return this.create(data);
-        }
-
-        return false;
-    }
-}
+import { BasePasteExtension, BasePasteExtensionFactory, IPasteData } from '@univerjs/base-ui';
+import { OperationPlugin } from '../../OperationPlugin';
+
+// copy paste delete cut insert // TODO 这个模块应该放到图片插件 @jerry
+export class PasteImageExtension extends BasePasteExtension<OperationPlugin> {
+    execute() {
+        let content = this._data.html || this._data.plain;
+        console.info('cc--', content);
+        return [];
+    }
+}
+
+export class PasteImageExtensionFactory extends BasePasteExtensionFactory<OperationPlugin> {
+    get zIndex(): number {
+        return 3;
+    }
+
+    create(data: IPasteData): BasePasteExtension {
+        return new PasteImageExtension(data, this._plugin);
+    }
+
+    check(data: IPasteData): false | BasePasteExtension {
+        const content = data.html || data.plain;
+
+        // TODO embed="true",直接解析table标签上的配置data-image="[{config}]" @jerry
+        // TODO embed="false",识别table标签上的univerId,sheetId,rangeData中的范围是否包含image信息，有则直接从本地取,没有就略过 @jerry
+        if (content && content.indexOf('data-image') > -1) {
+            return this.create(data);
+        }
+
+        return false;
+    }
+}